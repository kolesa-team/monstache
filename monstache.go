// package main provides the monstache binary
package main

import (
	"bytes"
	"context"
	"crypto/tls"
	"crypto/x509"
	"encoding/base64"
	"encoding/json"
	"errors"
	"flag"
	"fmt"
	"io/ioutil"
	"log"
	"math"
	"net/http"
	"net/http/pprof"
	"os"
	"os/signal"
	"path/filepath"
	"plugin"
	"reflect"
	"regexp"
	"runtime"
	"strconv"
	"strings"
	"sync"
	"syscall"
	"text/template"
	"time"

	"github.com/BurntSushi/toml"
	"github.com/aws/aws-sdk-go/aws/credentials"
	"github.com/aws/aws-sdk-go/aws/defaults"
	"github.com/coreos/go-systemd/daemon"
	jsonpatch "github.com/evanphx/json-patch"
	"github.com/fsnotify/fsnotify"
	"github.com/olivere/elastic/v7"
	aws "github.com/olivere/elastic/v7/aws/v4"
	"github.com/robertkrimen/otto"
	_ "github.com/robertkrimen/otto/underscore"
	"github.com/rwynn/gtm/v2"
	"github.com/rwynn/gtm/v2/consistent"
	"github.com/rwynn/monstache/monstachemap"
	"go.mongodb.org/mongo-driver/bson"
	"go.mongodb.org/mongo-driver/bson/bsontype"
	"go.mongodb.org/mongo-driver/bson/primitive"
	"go.mongodb.org/mongo-driver/mongo"
	"go.mongodb.org/mongo-driver/mongo/gridfs"
	"go.mongodb.org/mongo-driver/mongo/options"
	mongoversion "go.mongodb.org/mongo-driver/version"
	"go.mongodb.org/mongo-driver/x/bsonx"
	"gopkg.in/Graylog2/go-gelf.v2/gelf"
	"gopkg.in/natefinch/lumberjack.v2"
)

var infoLog = log.New(os.Stdout, "INFO ", log.Flags())
var warnLog = log.New(os.Stdout, "WARN ", log.Flags())
var statsLog = log.New(os.Stdout, "STATS ", log.Flags())
var traceLog = log.New(os.Stdout, "TRACE ", log.Flags())
var errorLog = log.New(os.Stderr, "ERROR ", log.Flags())

var mapperPlugin func(*monstachemap.MapperPluginInput) (*monstachemap.MapperPluginOutput, error)
var filterPlugin func(*monstachemap.MapperPluginInput) (bool, error)
var processPlugin func(*monstachemap.ProcessPluginInput) error
var pipePlugin func(string, bool) ([]interface{}, error)
var mapEnvs = make(map[string]*executionEnv)
var filterEnvs = make(map[string]*executionEnv)
var pipeEnvs = make(map[string]*executionEnv)
var mapIndexTypes = make(map[string]*indexMapping)
var relates = make(map[string][]*relation)
var fileNamespaces = make(map[string]bool)
var patchNamespaces = make(map[string]bool)
var tmNamespaces = make(map[string]bool)
var routingNamespaces = make(map[string]bool)
var mux sync.Mutex

var chunksRegex = regexp.MustCompile("\\.chunks$")
var systemsRegex = regexp.MustCompile("system\\..+$")
var exitStatus = 0

const version = "6.7.2"
const mongoURLDefault string = "mongodb://localhost:27017"
const resumeNameDefault string = "default"
const elasticMaxConnsDefault int = 4
const elasticClientTimeoutDefault int = 0
const elasticMaxDocsDefault int = -1
const elasticMaxBytesDefault int = 8 * 1024 * 1024
const gtmChannelSizeDefault int = 512
const fileDownloadersDefault = 10
const relateThreadsDefault = 10
const relateBufferDefault = 1000
const postProcessorsDefault = 10
const redact = "REDACTED"
const configDatabaseNameDefault = "monstache"
const relateQueueOverloadMsg = "Relate queue is full. Skipping relate for %v.(%v) to keep pipeline healthy."

type awsCredentialStrategy int

const (
	awsCredentialStrategyStatic = iota
	awsCredentialStrategyFile
	awsCredentialStrategyEnv
	awsCredentialStrategyEndpoint
	awsCredentialStrategyChained
)

type deleteStrategy int

const (
	statelessDeleteStrategy deleteStrategy = iota
	statefulDeleteStrategy
	ignoreDeleteStrategy
)

type resumeStrategy int

const (
	timestampResumeStrategy resumeStrategy = iota
	tokenResumeStrategy
)

type buildInfo struct {
	Version      string
	VersionArray []int `bson:"versionArray"`
}

type stringargs []string

type indexClient struct {
	gtmCtx      *gtm.OpCtxMulti
	config      *configOptions
	mongo       *mongo.Client
	mongoConfig *mongo.Client
	bulk        *elastic.BulkProcessor
	bulkStats   *elastic.BulkProcessor
	client      *elastic.Client
	hsc         *httpServerCtx
	fileWg      *sync.WaitGroup
	indexWg     *sync.WaitGroup
	processWg   *sync.WaitGroup
	relateWg    *sync.WaitGroup
	opsConsumed chan bool
	closeC      chan bool
	doneC       chan int
	enabled     bool
	lastTs      primitive.Timestamp
	lastTsSaved primitive.Timestamp
	tokens      bson.M
	indexC      chan *gtm.Op
	processC    chan *gtm.Op
	fileC       chan *gtm.Op
	relateC     chan *gtm.Op
	filter      gtm.OpFilter
	statusReqC  chan *statusRequest
	sigH        *sigHandler
}

type sigHandler struct {
	clientStartedC chan *indexClient
}

type awsConnect struct {
	Strategy            awsCredentialStrategy
	AccessKey           string `toml:"access-key"`
	SecretKey           string `toml:"secret-key"`
	Region              string
	Profile             string
	CredentialsFile     string `toml:"credentials-file"`
	CredentialsWatchDir string `toml:"credentials-watch-dir"`
	WatchCredentials    bool   `toml:"watch-credentials"`
	ForceExpire         string `toml:"force-expire"`
	creds               *credentials.Credentials
}

type executionEnv struct {
	VM     *otto.Otto
	Script string
	lock   *sync.Mutex
}

type javascript struct {
	Namespace string
	Script    string
	Path      string
	Routing   bool
}

type relation struct {
	Namespace     string
	WithNamespace string `toml:"with-namespace"`
	SrcField      string `toml:"src-field"`
	MatchField    string `toml:"match-field"`
	DotNotation   bool   `toml:"dot-notation"`
	KeepSrc       bool   `toml:"keep-src"`
	MaxDepth      int    `toml:"max-depth"`
	db            string
	col           string
}

type indexMapping struct {
	Namespace string
	Index     string
	Pipeline  string
}

type findConf struct {
	vm            *otto.Otto
	ns            string
	name          string
	client        *mongo.Client
	byID          bool
	multi         bool
	pipe          bool
	pipeAllowDisk bool
}

type findCall struct {
	config *findConf
	client *mongo.Client
	query  interface{}
	db     string
	col    string
	limit  int
	sort   map[string]int
	sel    map[string]int
}

type logRotate struct {
	MaxSize    int  `toml:"max-size"`
	MaxAge     int  `toml:"max-age"`
	MaxBackups int  `toml:"max-backups"`
	LocalTime  bool `toml:"localtime"`
	Compress   bool `toml:"compress"`
}

type logFiles struct {
	Info  string
	Warn  string
	Error string
	Trace string
	Stats string
}

type indexingMeta struct {
	Routing         string
	Index           string
	Type            string
	Parent          string
	Version         int64
	VersionType     string
	Pipeline        string
	RetryOnConflict int
	Skip            bool
	ID              string
}

type gtmSettings struct {
	ChannelSize    int    `toml:"channel-size"`
	BufferSize     int    `toml:"buffer-size"`
	BufferDuration string `toml:"buffer-duration"`
	MaxAwaitTime   string `toml:"max-await-time"`
}

type elasticPKIAuth struct {
	CertFile string `toml:"cert-file"`
	KeyFile  string `toml:"key-file"`
}

type httpServerCtx struct {
	httpServer *http.Server
	bulk       *elastic.BulkProcessor
	config     *configOptions
	shutdown   bool
	started    time.Time
	statusReqC chan *statusRequest
}

type instanceStatus struct {
	Enabled      bool                `json:"enabled"`
	Pid          int                 `json:"pid"`
	Hostname     string              `json:"hostname"`
	ClusterName  string              `json:"cluster"`
	ResumeName   string              `json:"resumeName"`
	LastTs       primitive.Timestamp `json:"lastTs"`
	LastTsFormat string              `json:"lastTsFormat,omitempty"`
}

type statusResponse struct {
	enabled bool
	lastTs  primitive.Timestamp
}

type statusRequest struct {
	responseC chan *statusResponse
}

type configOptions struct {
	EnableTemplate           bool
	EnvDelimiter             string
	MongoURL                 string         `toml:"mongo-url"`
	MongoConfigURL           string         `toml:"mongo-config-url"`
	MongoOpLogDatabaseName   string         `toml:"mongo-oplog-database-name"`
	MongoOpLogCollectionName string         `toml:"mongo-oplog-collection-name"`
	GtmSettings              gtmSettings    `toml:"gtm-settings"`
	AWSConnect               awsConnect     `toml:"aws-connect"`
	LogRotate                logRotate      `toml:"log-rotate"`
	Logs                     logFiles       `toml:"logs"`
	GraylogAddr              string         `toml:"graylog-addr"`
	ElasticUrls              stringargs     `toml:"elasticsearch-urls"`
	ElasticUser              string         `toml:"elasticsearch-user"`
	ElasticPassword          string         `toml:"elasticsearch-password"`
	ElasticPemFile           string         `toml:"elasticsearch-pem-file"`
	ElasticValidatePemFile   bool           `toml:"elasticsearch-validate-pem-file"`
	ElasticVersion           string         `toml:"elasticsearch-version"`
	ElasticHealth0           int            `toml:"elasticsearch-healthcheck-timeout-startup"`
	ElasticHealth1           int            `toml:"elasticsearch-healthcheck-timeout"`
	ElasticPKIAuth           elasticPKIAuth `toml:"elasticsearch-pki-auth"`
	ResumeName               string         `toml:"resume-name"`
	NsRegex                  string         `toml:"namespace-regex"`
	NsDropRegex              string         `toml:"namespace-drop-regex"`
	NsExcludeRegex           string         `toml:"namespace-exclude-regex"`
	NsDropExcludeRegex       string         `toml:"namespace-drop-exclude-regex"`
	ClusterName              string         `toml:"cluster-name"`
	Print                    bool           `toml:"print-config"`
	Version                  bool
	Pprof                    bool
	EnableOplog              bool `toml:"enable-oplog"`
	DisableChangeEvents      bool `toml:"disable-change-events"`
	EnableEasyJSON           bool `toml:"enable-easy-json"`
	Stats                    bool
	IndexStats               bool   `toml:"index-stats"`
	StatsDuration            string `toml:"stats-duration"`
	StatsIndexFormat         string `toml:"stats-index-format"`
	Gzip                     bool
	Verbose                  bool
	Resume                   bool
	ResumeStrategy           resumeStrategy `toml:"resume-strategy"`
	ResumeWriteUnsafe        bool           `toml:"resume-write-unsafe"`
	ResumeFromTimestamp      int64          `toml:"resume-from-timestamp"`
	Replay                   bool
	DroppedDatabases         bool   `toml:"dropped-databases"`
	DroppedCollections       bool   `toml:"dropped-collections"`
	IndexFiles               bool   `toml:"index-files"`
	IndexAsUpdate            bool   `toml:"index-as-update"`
	FileHighlighting         bool   `toml:"file-highlighting"`
	DisableFilePipelinePut   bool   `toml:"disable-file-pipeline-put"`
	EnablePatches            bool   `toml:"enable-patches"`
	FailFast                 bool   `toml:"fail-fast"`
	IndexOplogTime           bool   `toml:"index-oplog-time"`
	OplogTsFieldName         string `toml:"oplog-ts-field-name"`
	OplogDateFieldName       string `toml:"oplog-date-field-name"`
	OplogDateFieldFormat     string `toml:"oplog-date-field-format"`
	ExitAfterDirectReads     bool   `toml:"exit-after-direct-reads"`
	MergePatchAttr           string `toml:"merge-patch-attribute"`
	ElasticMaxConns          int    `toml:"elasticsearch-max-conns"`
	ElasticRetry             bool   `toml:"elasticsearch-retry"`
	ElasticMaxDocs           int    `toml:"elasticsearch-max-docs"`
	ElasticMaxBytes          int    `toml:"elasticsearch-max-bytes"`
	ElasticMaxSeconds        int    `toml:"elasticsearch-max-seconds"`
	ElasticClientTimeout     int    `toml:"elasticsearch-client-timeout"`
	ElasticMajorVersion      int
	ElasticMinorVersion      int
	MaxFileSize              int64 `toml:"max-file-size"`
	ConfigFile               string
	Script                   []javascript
	Filter                   []javascript
	Pipeline                 []javascript
	Mapping                  []indexMapping
	Relate                   []relation
	FileNamespaces           stringargs `toml:"file-namespaces"`
	PatchNamespaces          stringargs `toml:"patch-namespaces"`
	Workers                  stringargs
	Worker                   string
	ChangeStreamNs           stringargs     `toml:"change-stream-namespaces"`
	DirectReadNs             stringargs     `toml:"direct-read-namespaces"`
	DirectReadSplitMax       int            `toml:"direct-read-split-max"`
	DirectReadConcur         int            `toml:"direct-read-concur"`
	DirectReadNoTimeout      bool           `toml:"direct-read-no-timeout"`
	DirectReadBounded        bool           `toml:"direct-read-bounded"`
	DirectReadStateful       bool           `toml:"direct-read-stateful"`
	DirectReadExcludeRegex   string         `toml:"direct-read-dynamic-exclude-regex"`
	MapperPluginPath         string         `toml:"mapper-plugin-path"`
	EnableHTTPServer         bool           `toml:"enable-http-server"`
	HTTPServerAddr           string         `toml:"http-server-addr"`
	TimeMachineNamespaces    stringargs     `toml:"time-machine-namespaces"`
	TimeMachineIndexPrefix   string         `toml:"time-machine-index-prefix"`
	TimeMachineIndexSuffix   string         `toml:"time-machine-index-suffix"`
	TimeMachineDirectReads   bool           `toml:"time-machine-direct-reads"`
	PipeAllowDisk            bool           `toml:"pipe-allow-disk"`
	RoutingNamespaces        stringargs     `toml:"routing-namespaces"`
	DeleteStrategy           deleteStrategy `toml:"delete-strategy"`
	DeleteIndexPattern       string         `toml:"delete-index-pattern"`
	ConfigDatabaseName       string         `toml:"config-database-name"`
	FileDownloaders          int            `toml:"file-downloaders"`
	RelateThreads            int            `toml:"relate-threads"`
	RelateBuffer             int            `toml:"relate-buffer"`
	PostProcessors           int            `toml:"post-processors"`
	PruneInvalidJSON         bool           `toml:"prune-invalid-json"`
	Debug                    bool
	mongoClientOptions       *options.ClientOptions
}

func (eca elasticPKIAuth) enabled() bool {
	return eca.CertFile != "" || eca.KeyFile != ""
}

func (eca elasticPKIAuth) validate() error {
	if eca.CertFile != "" && eca.KeyFile == "" {
		return errors.New("Elasticsearch client auth key file is empty")
	}
	if eca.CertFile == "" && eca.KeyFile != "" {
		return errors.New("Elasticsearch client auth cert file is empty")
	}
	return nil
}

func (rel *relation) IsIdentity() bool {
	if rel.SrcField == "_id" && rel.MatchField == "_id" {
		return true
	}
	return false
}

func (l *logFiles) enabled() bool {
	return l.Info != "" || l.Warn != "" || l.Error != "" || l.Trace != "" || l.Stats != ""
}

func (ac *awsConnect) validate() error {
	if ac.Strategy == awsCredentialStrategyStatic {
		if ac.AccessKey == "" && ac.SecretKey == "" {
			return nil
		} else if ac.AccessKey != "" && ac.SecretKey != "" {
			return nil
		}
		return errors.New("AWS connect settings must include both access-key and secret-key")
	}
	return nil
}

func (ac *awsConnect) enabled() bool {
	if ac.Strategy == awsCredentialStrategyStatic {
		return ac.AccessKey != "" || ac.SecretKey != ""
	}
	return true
}

func (ac *awsConnect) forceExpireCreds() bool {
	return ac.enabled() && ac.ForceExpire != "" && ac.creds != nil
}

func (ac *awsConnect) watchCreds() bool {
	if ac.enabled() && ac.creds != nil && ac.WatchCredentials {
		return ac.Strategy == awsCredentialStrategyFile || ac.Strategy == awsCredentialStrategyChained
	}
	return false
}

func (ac *awsConnect) watchFilePath() string {
	if ac.CredentialsWatchDir != "" {
		return ac.CredentialsWatchDir
	}
	var homeDir string
	if runtime.GOOS == "windows" { // Windows
		homeDir = os.Getenv("USERPROFILE")
	} else {
		homeDir = os.Getenv("HOME")
	}
	return filepath.Join(homeDir, ".aws")
}

func (arg *deleteStrategy) String() string {
	return fmt.Sprintf("%d", *arg)
}

func (arg *deleteStrategy) Set(value string) (err error) {
	var i int
	if i, err = strconv.Atoi(value); err != nil {
		return
	}
	ds := deleteStrategy(i)
	*arg = ds
	return
}

func (arg *resumeStrategy) String() string {
	return fmt.Sprintf("%d", *arg)
}

func (arg *resumeStrategy) Set(value string) (err error) {
	var i int
	if i, err = strconv.Atoi(value); err != nil {
		return
	}
	rs := resumeStrategy(i)
	*arg = rs
	return
}

func (args *stringargs) String() string {
	return fmt.Sprintf("%s", *args)
}

func (args *stringargs) Set(value string) error {
	*args = append(*args, value)
	return nil
}

func (config *configOptions) readShards() bool {
	return len(config.ChangeStreamNs) == 0 && config.MongoConfigURL != ""
}

func (config *configOptions) dynamicDirectReadList() bool {
	return len(config.DirectReadNs) == 1 && config.DirectReadNs[0] == ""
}

func (config *configOptions) ignoreDatabaseForDirectReads(db string) bool {
	return db == "local" || db == "admin" || db == "config" || db == config.ConfigDatabaseName
}

func (config *configOptions) ignoreCollectionForDirectReads(col string) bool {
	return strings.HasPrefix(col, "system.")
}

func afterBulk(executionID int64, requests []elastic.BulkableRequest, response *elastic.BulkResponse, err error) {
	if response == nil || !response.Errors {
		return
	}
	if failed := response.Failed(); failed != nil {
		for _, item := range failed {
			if item.Status == 409 {
				// ignore version conflict since this simply means the doc
				// is already in the index
				continue
			}
			json, err := json.Marshal(item)
			if err != nil {
				errorLog.Printf("Unable to marshal bulk response item: %s", err)
			} else {
				errorLog.Printf("Bulk response item: %s", string(json))
			}
		}
	}
}

func (config *configOptions) parseElasticsearchVersion(number string) (err error) {
	if number == "" {
		err = errors.New("Elasticsearch version cannot be blank")
	} else {
		versionParts := strings.Split(number, ".")
		var majorVersion, minorVersion int
		majorVersion, err = strconv.Atoi(versionParts[0])
		if err == nil {
			config.ElasticMajorVersion = majorVersion
			if majorVersion == 0 {
				err = errors.New("Invalid Elasticsearch major version 0")
			}
		}
		if len(versionParts) > 1 {
			minorVersion, err = strconv.Atoi(versionParts[1])
			if err == nil {
				config.ElasticMinorVersion = minorVersion
			}
		}
	}
	return
}

func (config *configOptions) newBulkProcessor(client *elastic.Client) (bulk *elastic.BulkProcessor, err error) {
	bulkService := client.BulkProcessor().Name("monstache")
	bulkService.Workers(config.ElasticMaxConns)
	bulkService.Stats(config.Stats)
	bulkService.BulkActions(config.ElasticMaxDocs)
	bulkService.BulkSize(config.ElasticMaxBytes)
	if config.ElasticRetry == false {
		bulkService.Backoff(&elastic.StopBackoff{})
	}
	bulkService.After(afterBulk)
	bulkService.FlushInterval(time.Duration(config.ElasticMaxSeconds) * time.Second)
	return bulkService.Do(context.Background())
}

func (config *configOptions) newStatsBulkProcessor(client *elastic.Client) (bulk *elastic.BulkProcessor, err error) {
	bulkService := client.BulkProcessor().Name("monstache-stats")
	bulkService.Workers(1)
	bulkService.Stats(false)
	bulkService.BulkActions(-1)
	bulkService.BulkSize(-1)
	bulkService.After(afterBulk)
	bulkService.FlushInterval(time.Duration(5) * time.Second)
	return bulkService.Do(context.Background())
}

func (config *configOptions) needsSecureScheme() bool {
	if len(config.ElasticUrls) > 0 {
		for _, url := range config.ElasticUrls {
			if strings.HasPrefix(url, "https") {
				return true
			}
		}
	}
	return false

}

func (config *configOptions) newElasticClient() (client *elastic.Client, err error) {
	var clientOptions []elastic.ClientOptionFunc
	var httpClient *http.Client
	clientOptions = append(clientOptions, elastic.SetSniff(false))
	if config.needsSecureScheme() {
		clientOptions = append(clientOptions, elastic.SetScheme("https"))
	}
	if len(config.ElasticUrls) > 0 {
		clientOptions = append(clientOptions, elastic.SetURL(config.ElasticUrls...))
	} else {
		config.ElasticUrls = append(config.ElasticUrls, elastic.DefaultURL)
	}
	if config.Verbose {
		clientOptions = append(clientOptions, elastic.SetTraceLog(traceLog))
		clientOptions = append(clientOptions, elastic.SetErrorLog(errorLog))
	}
	if config.ElasticUser != "" {
		clientOptions = append(clientOptions, elastic.SetBasicAuth(config.ElasticUser, config.ElasticPassword))
	}
	if config.ElasticRetry {
		d1, d2 := time.Duration(50)*time.Millisecond, time.Duration(20)*time.Second
		retrier := elastic.NewBackoffRetrier(elastic.NewExponentialBackoff(d1, d2))
		clientOptions = append(clientOptions, elastic.SetRetrier(retrier))
	}
	httpClient, err = config.NewHTTPClient()
	if err != nil {
		return client, err
	}
	clientOptions = append(clientOptions, elastic.SetHttpClient(httpClient))
	clientOptions = append(clientOptions,
		elastic.SetHealthcheckTimeoutStartup(time.Duration(config.ElasticHealth0)*time.Second))
	clientOptions = append(clientOptions,
		elastic.SetHealthcheckTimeout(time.Duration(config.ElasticHealth1)*time.Second))
	return elastic.NewClient(clientOptions...)
}

func (config *configOptions) testElasticsearchConn(client *elastic.Client) (err error) {
	var number string
	url := config.ElasticUrls[0]
	number, err = client.ElasticsearchVersion(url)
	if err == nil {
		infoLog.Printf("Successfully connected to Elasticsearch version %s", number)
		err = config.parseElasticsearchVersion(number)
	}
	return
}

func (ic *indexClient) deleteIndexes(db string) (err error) {
	var indices = []string{strings.ToLower(db + ".*")}
	for ns, m := range mapIndexTypes {
		dbCol := strings.SplitN(ns, ".", 2)
		if dbCol[0] == db && m.Index != "" {
			index := strings.ToLower(m.Index)
			for _, cur := range indices {
				if cur == index {
					index = ""
					break
				}
			}
			if index != "" {
				indices = append(indices, index)
			}
		}
	}
	_, err = ic.client.DeleteIndex(indices...).Do(context.Background())
	return
}

func (ic *indexClient) deleteIndex(namespace string) (err error) {
	ctx := context.Background()
	index := strings.ToLower(namespace)
	if m := mapIndexTypes[namespace]; m != nil {
		if m.Index != "" {
			index = strings.ToLower(m.Index)
		}
	}
	_, err = ic.client.DeleteIndex(index).Do(ctx)
	return err
}

func (ic *indexClient) ensureFileMapping() (err error) {
	config := ic.config
	if config.DisableFilePipelinePut {
		return nil
	}
	ctx := context.Background()
	pipeline := map[string]interface{}{
		"description": "Extract file information",
		"processors": [1]map[string]interface{}{
			{
				"attachment": map[string]interface{}{
					"field": "file",
				},
			},
		},
	}
	_, err = ic.client.IngestPutPipeline("attachment").BodyJson(pipeline).Do(ctx)
	return err
}

func (ic *indexClient) defaultIndexMapping(op *gtm.Op) *indexMapping {
	return &indexMapping{
		Namespace: op.Namespace,
		Index:     strings.ToLower(op.Namespace),
	}
}

func (ic *indexClient) mapIndex(op *gtm.Op) *indexMapping {
	mapping := ic.defaultIndexMapping(op)
	if m := mapIndexTypes[op.Namespace]; m != nil {
		if m.Index != "" {
			mapping.Index = m.Index
		}
		if m.Pipeline != "" {
			mapping.Pipeline = m.Pipeline
		}
	}
	return mapping
}

func opIDToString(op *gtm.Op) string {
	var opIDStr string
	switch id := op.Id.(type) {
	case primitive.ObjectID:
		opIDStr = id.Hex()
	case primitive.Binary:
		opIDStr = monstachemap.EncodeBinData(monstachemap.Binary{id})
	case float64:
		intID := int(id)
		if id == float64(intID) {
			opIDStr = fmt.Sprintf("%v", intID)
		} else {
			opIDStr = fmt.Sprintf("%v", op.Id)
		}
	case float32:
		intID := int(id)
		if id == float32(intID) {
			opIDStr = fmt.Sprintf("%v", intID)
		} else {
			opIDStr = fmt.Sprintf("%v", op.Id)
		}
	default:
		opIDStr = fmt.Sprintf("%v", op.Id)
	}
	return opIDStr
}

<<<<<<< HEAD
// This function recursively passes though a map and finds all otto.Value, that could be exported
/// This is necessary in case, when you need to export any arrays from javascript to golang
func exportOttoValues(obj map[string]interface{}) (map[string]interface{}) {
	var obj2 = make(map[string]interface{})

	for k := range obj {
		switch obj[k].(type) {
		case otto.Value:
			exportedValue, err := obj[k].(otto.Value).Export()

			if err == nil {
				obj2[k] = exportedValue
			} else {
				obj2[k] = obj[k]
			}
		case map[string]interface {}:
			obj2[k] = exportOttoValues(obj[k].(map[string]interface{}))
		default:
			obj2[k] = obj[k]
		}
	}

	return obj2;
}

func mapDataJavascript(op *gtm.Op) error {
	if mapEnvs == nil {
		return nil
=======
func convertSliceJavascript(a []interface{}) []interface{} {
	var avs []interface{}
	for _, av := range a {
		var avc interface{}
		switch achild := av.(type) {
		case map[string]interface{}:
			avc = convertMapJavascript(achild)
		case []interface{}:
			avc = convertSliceJavascript(achild)
		case primitive.ObjectID:
			avc = achild.Hex()
		default:
			avc = av
		}
		avs = append(avs, avc)
	}
	return avs
}

func convertMapJavascript(e map[string]interface{}) map[string]interface{} {
	o := make(map[string]interface{})
	for k, v := range e {
		switch child := v.(type) {
		case map[string]interface{}:
			o[k] = convertMapJavascript(child)
		case []interface{}:
			o[k] = convertSliceJavascript(child)
		case primitive.ObjectID:
			o[k] = child.Hex()
		default:
			o[k] = v
		}
	}
	return o
}

func fixSlicePruneInvalidJSON(id string, key string, a []interface{}) []interface{} {
	var avs []interface{}
	for _, av := range a {
		var avc interface{}
		switch achild := av.(type) {
		case map[string]interface{}:
			avc = fixPruneInvalidJSON(id, achild)
		case []interface{}:
			avc = fixSlicePruneInvalidJSON(id, key, achild)
		case time.Time:
			year := achild.Year()
			if year < 0 || year > 9999 {
				// year outside of valid range
				warnLog.Printf("Dropping key %s element: invalid time.Time value: %s for document _id: %s", key, achild, id)
				continue
			} else {
				avc = av
			}
		case float64:
			if math.IsNaN(achild) {
				// causes an error in the json serializer
				warnLog.Printf("Dropping key %s element: invalid float64 value: %v for document _id: %s", key, achild, id)
				continue
			} else if math.IsInf(achild, 0) {
				// causes an error in the json serializer
				warnLog.Printf("Dropping key %s element: invalid float64 value: %v for document _id: %s", key, achild, id)
				continue
			} else {
				avc = av
			}
		default:
			avc = av
		}
		avs = append(avs, avc)
	}
	return avs
}

func fixPruneInvalidJSON(id string, e map[string]interface{}) map[string]interface{} {
	o := make(map[string]interface{})
	for k, v := range e {
		switch child := v.(type) {
		case map[string]interface{}:
			o[k] = fixPruneInvalidJSON(id, child)
		case []interface{}:
			o[k] = fixSlicePruneInvalidJSON(id, k, child)
		case time.Time:
			year := child.Year()
			if year < 0 || year > 9999 {
				// year outside of valid range
				warnLog.Printf("Dropping key %s: invalid time.Time value: %s for document _id: %s", k, child, id)
				continue
			} else {
				o[k] = v
			}
		case float64:
			if math.IsNaN(child) {
				// causes an error in the json serializer
				warnLog.Printf("Dropping key %s: invalid float64 value: %v for document _id: %s", k, child, id)
				continue
			} else if math.IsInf(child, 0) {
				// causes an error in the json serializer
				warnLog.Printf("Dropping key %s: invalid float64 value: %v for document _id: %s", k, child, id)
				continue
			} else {
				o[k] = v
			}
		default:
			o[k] = v
		}
	}
	return o
}

func deepExportValue(a interface{}) (b interface{}) {
	switch t := a.(type) {
	case otto.Value:
		ex, err := t.Export()
		if t.Class() == "Date" {
			ex, err = time.Parse("Mon, 2 Jan 2006 15:04:05 MST", t.String())
		}
		if err == nil {
			b = deepExportValue(ex)
		} else {
			errorLog.Printf("Error exporting from javascript: %s", err)
		}
	case map[string]interface{}:
		b = deepExportMap(t)
	case []map[string]interface{}:
		b = deepExportMapSlice(t)
	case []interface{}:
		b = deepExportSlice(t)
	default:
		b = a
>>>>>>> d87c70c4
	}
	return
}

func deepExportMapSlice(a []map[string]interface{}) []interface{} {
	var avs []interface{}
	for _, av := range a {
		avs = append(avs, deepExportMap(av))
	}
	return avs
}

func deepExportSlice(a []interface{}) []interface{} {
	var avs []interface{}
	for _, av := range a {
		avs = append(avs, deepExportValue(av))
	}
	return avs
}

func deepExportMap(e map[string]interface{}) map[string]interface{} {
	o := make(map[string]interface{})
	for k, v := range e {
		o[k] = deepExportValue(v)
	}
	return o
}

func (ic *indexClient) mapDataJavascript(op *gtm.Op) error {
	names := []string{"", op.Namespace}
	for _, name := range names {
		env := mapEnvs[name]
		if env == nil {
			continue
		}
		env.lock.Lock()
		defer env.lock.Unlock()
		arg := convertMapJavascript(op.Data)
		arg2 := op.Namespace
		arg3 := convertMapJavascript(op.UpdateDescription)
		val, err := env.VM.Call("module.exports", arg, arg, arg2, arg3)
		if err != nil {
			return err
		}
		if strings.ToLower(val.Class()) == "object" {
			data, err := val.Export()
			data = exportOttoValues(data.(map[string]interface{}))

			if err != nil {
				return err
			} else if data == val {
				return errors.New("Exported function must return an object")
			} else {
<<<<<<< HEAD
				op.Data = exportOttoValues(data.(map[string]interface{}))
=======
				dm := data.(map[string]interface{})
				op.Data = deepExportMap(dm)
>>>>>>> d87c70c4
			}
		} else {
			indexed, err := val.ToBoolean()
			if err != nil {
				return err
			} else if !indexed {
				op.Data = nil
				break
			}
		}
	}
	return nil
}

func (ic *indexClient) mapDataGolang(op *gtm.Op) error {
	input := &monstachemap.MapperPluginInput{
		Document:          op.Data,
		Namespace:         op.Namespace,
		Database:          op.GetDatabase(),
		Collection:        op.GetCollection(),
		Operation:         op.Operation,
		MongoClient:       ic.mongo,
		UpdateDescription: op.UpdateDescription,
	}
	output, err := mapperPlugin(input)
	if err != nil {
		return err
	}
	if output == nil {
		return nil
	}
	if output.Drop {
		op.Data = nil
	} else {
		if output.Skip {
			op.Data = map[string]interface{}{}
		} else if output.Passthrough == false {
			if output.Document == nil {
				return errors.New("Map function must return a non-nil document")
			}
			op.Data = output.Document
		}
		meta := make(map[string]interface{})
		if output.Skip {
			meta["skip"] = true
		}
		if output.Index != "" {
			meta["index"] = output.Index
		}
		if output.ID != "" {
			meta["id"] = output.ID
		}
		if output.Type != "" {
			meta["type"] = output.Type
		}
		if output.Routing != "" {
			meta["routing"] = output.Routing
		}
		if output.Parent != "" {
			meta["parent"] = output.Parent
		}
		if output.Version != 0 {
			meta["version"] = output.Version
		}
		if output.VersionType != "" {
			meta["versionType"] = output.VersionType
		}
		if output.Pipeline != "" {
			meta["pipeline"] = output.Pipeline
		}
		if output.RetryOnConflict != 0 {
			meta["retryOnConflict"] = output.RetryOnConflict
		}
		if len(meta) > 0 {
			op.Data["_meta_monstache"] = meta
		}
	}
	return nil
}

func (ic *indexClient) mapData(op *gtm.Op) error {
	if mapperPlugin != nil {
		return ic.mapDataGolang(op)
	}
	return ic.mapDataJavascript(op)
}

func extractData(srcField string, data map[string]interface{}) (result interface{}, err error) {
	var cur = data
	fields := strings.Split(srcField, ".")
	flen := len(fields)
	for i, field := range fields {
		if i+1 == flen {
			result = cur[field]
		} else {
			if next, ok := cur[field].(map[string]interface{}); ok {
				cur = next
			} else {
				break
			}
		}
	}
	if result == nil {
		var detail interface{}
		b, e := json.Marshal(data)
		if e == nil {
			detail = string(b)
		} else {
			detail = err
		}
		err = fmt.Errorf("Source field %s not found in document: %s", srcField, detail)
	}
	return
}

func buildSelector(matchField string, data interface{}) bson.M {
	sel := bson.M{}
	var cur bson.M = sel
	fields := strings.Split(matchField, ".")
	flen := len(fields)
	for i, field := range fields {
		if i+1 == flen {
			cur[field] = data
		} else {
			next := bson.M{}
			cur[field] = next
			cur = next
		}
	}
	return sel
}

func (ic *indexClient) processRelated(root *gtm.Op) (err error) {
	var q []*gtm.Op
	batch := []*gtm.Op{root}
	depth := 1
	visits := map[string]bool{}
	for len(batch) > 0 {
		for _, e := range batch {
			op := e
			if op.Data == nil || visits[op.Namespace] {
				continue
			}
			visits[op.Namespace] = true
			rs := relates[op.Namespace]
			if len(rs) == 0 {
				continue
			}
			for _, r := range rs {
				if r.MaxDepth > 0 && r.MaxDepth < depth {
					continue
				}
				if op.IsDelete() && r.IsIdentity() {
					rop := &gtm.Op{
						Id:        op.Id,
						Operation: op.Operation,
						Namespace: r.WithNamespace,
						Source:    op.Source,
						Timestamp: op.Timestamp,
						Data:      op.Data,
					}
					ic.doDelete(rop)
					q = append(q, rop)
					continue
				}
				var srcData interface{}
				if srcData, err = extractData(r.SrcField, op.Data); err != nil {
					ic.processErr(err)
					continue
				}

				opts := &options.FindOptions{}
				if ic.config.DirectReadNoTimeout {
					opts.SetNoCursorTimeout(true)
				}
				col := ic.mongo.Database(r.db).Collection(r.col)
				var sel bson.M
				if r.DotNotation {
					sel = bson.M{r.MatchField: srcData}
				} else {
					sel = buildSelector(r.MatchField, srcData)
				}
				cursor, err := col.Find(context.Background(), sel, opts)

				doc := make(map[string]interface{})
				for cursor.Next(context.Background()) {
					if err = cursor.Decode(&doc); err != nil {
						ic.processErr(err)
						continue
					}
					now := time.Now().UTC()
					tstamp := primitive.Timestamp{
						T: uint32(now.Unix()),
						I: uint32(now.Nanosecond()),
					}
					rop := &gtm.Op{
						Id:                doc["_id"],
						Data:              doc,
						Operation:         root.Operation,
						Namespace:         r.WithNamespace,
						Source:            gtm.DirectQuerySource,
						Timestamp:         tstamp,
						UpdateDescription: root.UpdateDescription,
					}
					doc = make(map[string]interface{})
					if ic.filter != nil && !ic.filter(rop) {
						continue
					}
					if processPlugin != nil {
						pop := &gtm.Op{
							Id:                rop.Id,
							Operation:         rop.Operation,
							Namespace:         rop.Namespace,
							Source:            rop.Source,
							Timestamp:         rop.Timestamp,
							UpdateDescription: rop.UpdateDescription,
						}
						var data []byte
						data, err = bson.Marshal(rop.Data)
						if err == nil {
							var m map[string]interface{}
							err = bson.Unmarshal(data, &m)
							if err == nil {
								pop.Data = m
							}
						}
						ic.processC <- pop
					}
					skip := false
					if rs2 := relates[rop.Namespace]; len(rs2) != 0 {
						skip = true
						visit := false
						for _, r2 := range rs2 {
							if r2.KeepSrc {
								skip = false
							}
							if r2.MaxDepth < 1 || r2.MaxDepth >= (depth+1) {
								visit = true
							}
						}
						if visit {
							q = append(q, rop)
						}
					}
					if !skip {
						if ic.hasFileContent(rop) {
							ic.fileC <- rop
						} else {
							ic.indexC <- rop
						}
					}
				}
				cursor.Close(context.Background())
			}
		}
		depth++
		batch = q
		q = nil
	}
	return
}

func (ic *indexClient) prepareDataForIndexing(op *gtm.Op) {
	config := ic.config
	data := op.Data
	if config.IndexOplogTime {
		secs := op.Timestamp.T
		t := time.Unix(int64(secs), 0).UTC()
		data[config.OplogTsFieldName] = op.Timestamp
		data[config.OplogDateFieldName] = t.Format(config.OplogDateFieldFormat)
	}
	delete(data, "_id")
	delete(data, "_meta_monstache")
	if config.PruneInvalidJSON {
		op.Data = fixPruneInvalidJSON(opIDToString(op), data)
	}
	op.Data = monstachemap.ConvertMapForJSON(op.Data)
}

func parseIndexMeta(op *gtm.Op) (meta *indexingMeta) {
	meta = &indexingMeta{
		Version:     tsVersion(op.Timestamp),
		VersionType: "external",
	}
	if m, ok := op.Data["_meta_monstache"]; ok {
		switch m.(type) {
		case map[string]interface{}:
			metaAttrs := m.(map[string]interface{})
			meta.load(metaAttrs)
		case otto.Value:
			ex, err := m.(otto.Value).Export()
			if err == nil && ex != m {
				switch ex.(type) {
				case map[string]interface{}:
					metaAttrs := ex.(map[string]interface{})
					meta.load(metaAttrs)
				default:
					errorLog.Println("Invalid indexing metadata")
				}
			}
		default:
			errorLog.Println("Invalid indexing metadata")
		}
	}
	return meta
}

func (ic *indexClient) addFileContent(op *gtm.Op) (err error) {
	op.Data["file"] = ""
	var gridByteBuffer bytes.Buffer
	db, bucketName :=
		ic.mongo.Database(op.GetDatabase()),
		strings.SplitN(op.GetCollection(), ".", 2)[0]
	encoder := base64.NewEncoder(base64.StdEncoding, &gridByteBuffer)
	opts := &options.BucketOptions{}
	opts.SetName(bucketName)
	var bucket *gridfs.Bucket
	bucket, err = gridfs.NewBucket(db, opts)
	if err != nil {
		return
	}
	var size int64
	if size, err = bucket.DownloadToStream(op.Id, encoder); err != nil {
		return
	}
	if ic.config.MaxFileSize > 0 && size > ic.config.MaxFileSize {
		warnLog.Printf("File size %d exceeds max file size. file content omitted.", size)
		encoder.Close()
		return
	}
	if err = encoder.Close(); err != nil {
		return
	}
	op.Data["file"] = string(gridByteBuffer.Bytes())
	return
}

func notMonstache(config *configOptions) gtm.OpFilter {
	db := config.ConfigDatabaseName
	return func(op *gtm.Op) bool {
		return op.GetDatabase() != db
	}
}

func notChunks(op *gtm.Op) bool {
	return !chunksRegex.MatchString(op.GetCollection())
}

func notConfig(op *gtm.Op) bool {
	return op.GetDatabase() != "config"
}

func notSystem(op *gtm.Op) bool {
	return !systemsRegex.MatchString(op.GetCollection())
}

func filterWithRegex(regex string) gtm.OpFilter {
	var validNameSpace = regexp.MustCompile(regex)
	return func(op *gtm.Op) bool {
		if op.IsDrop() {
			return true
		}
		return validNameSpace.MatchString(op.Namespace)
	}
}

func filterDropWithRegex(regex string) gtm.OpFilter {
	var validNameSpace = regexp.MustCompile(regex)
	return func(op *gtm.Op) bool {
		if op.IsDrop() {
			return validNameSpace.MatchString(op.Namespace)
		}
		return true
	}
}

func filterWithPlugin() gtm.OpFilter {
	return func(op *gtm.Op) bool {
		var keep = true
		if (op.IsInsert() || op.IsUpdate()) && op.Data != nil {
			keep = false
			input := &monstachemap.MapperPluginInput{
				Document:          op.Data,
				Namespace:         op.Namespace,
				Database:          op.GetDatabase(),
				Collection:        op.GetCollection(),
				Operation:         op.Operation,
				UpdateDescription: op.UpdateDescription,
			}
			if ok, err := filterPlugin(input); err == nil {
				keep = ok
			} else {
				errorLog.Println(err)
			}
		}
		return keep
	}
}

func filterWithScript() gtm.OpFilter {
	return func(op *gtm.Op) bool {
		var keep = true
		if (op.IsInsert() || op.IsUpdate()) && op.Data != nil {
			nss := []string{"", op.Namespace}
			for _, ns := range nss {
				if env := filterEnvs[ns]; env != nil {
					keep = false
					arg := convertMapJavascript(op.Data)
					arg2 := op.Namespace
					arg3 := convertMapJavascript(op.UpdateDescription)
					env.lock.Lock()
					defer env.lock.Unlock()
					val, err := env.VM.Call("module.exports", arg, arg, arg2, arg3)
					if err != nil {
						errorLog.Println(err)
					} else {
						if ok, err := val.ToBoolean(); err == nil {
							keep = ok
						} else {
							errorLog.Println(err)
						}
					}
				}
				if !keep {
					break
				}
			}
		}
		return keep
	}
}

func filterInverseWithRegex(regex string) gtm.OpFilter {
	var invalidNameSpace = regexp.MustCompile(regex)
	return func(op *gtm.Op) bool {
		if op.IsDrop() {
			return true
		}
		return !invalidNameSpace.MatchString(op.Namespace)
	}
}

func filterDropInverseWithRegex(regex string) gtm.OpFilter {
	var invalidNameSpace = regexp.MustCompile(regex)
	return func(op *gtm.Op) bool {
		if op.IsDrop() {
			return !invalidNameSpace.MatchString(op.Namespace)
		}
		return true
	}
}

func (ic *indexClient) ensureClusterTTL() error {
	io := options.Index()
	io.SetName("expireAt")
	io.SetBackground(true)
	io.SetExpireAfterSeconds(30)
	im := mongo.IndexModel{
		Keys:    bson.M{"expireAt": 1},
		Options: io,
	}
	col := ic.mongo.Database(ic.config.ConfigDatabaseName).Collection("cluster")
	iv := col.Indexes()
	_, err := iv.CreateOne(context.Background(), im)
	return err
}

func (ic *indexClient) enableProcess() (bool, error) {
	var err error
	var host string
	col := ic.mongo.Database(ic.config.ConfigDatabaseName).Collection("cluster")
	findOneOpts := options.FindOne().SetProjection(bson.M{"_id": 1})
	sr := col.FindOne(context.Background(), bson.M{"_id": ic.config.ResumeName}, findOneOpts)
	err = sr.Err()
	if err != mongo.ErrNoDocuments {
		// only attempt the insert if no documents match
		return false, err
	}
	doc := bson.M{}
	doc["_id"] = ic.config.ResumeName
	doc["pid"] = os.Getpid()
	if host, err = os.Hostname(); err == nil {
		doc["host"] = host
	} else {
		return false, err
	}
	doc["expireAt"] = time.Now().UTC()
	_, err = col.InsertOne(context.Background(), doc)
	if err == nil {
		// update using $currentDate
		_, err = ic.ensureEnabled()
		if err == nil {
			return true, nil
		}
	}
	if isDup(err) {
		return false, nil
	}
	return false, err
}

func isDup(err error) bool {
	checkCodeAndMessage := func(code int, message string) bool {
		return code == 11000 ||
			code == 11001 ||
			code == 12582 ||
			strings.Contains(message, "E11000")
	}
	if we, ok := err.(mongo.WriteException); ok {
		if we.WriteConcernError != nil {
			wce := we.WriteConcernError
			code, message := wce.Code, wce.Message
			if checkCodeAndMessage(code, message) {
				return true
			}
		}
		if we.WriteErrors != nil {
			we := we.WriteErrors
			for _, e := range we {
				code, message := e.Code, e.Message
				if checkCodeAndMessage(code, message) {
					return true
				}
			}
		}
	}
	return false
}

func (ic *indexClient) resetClusterState() error {
	col := ic.mongo.Database(ic.config.ConfigDatabaseName).Collection("cluster")
	_, err := col.DeleteOne(context.Background(), bson.M{"_id": ic.config.ResumeName})
	return err
}

func (ic *indexClient) ensureEnabled() (enabled bool, err error) {
	col := ic.mongo.Database(ic.config.ConfigDatabaseName).Collection("cluster")
	result := col.FindOne(context.Background(), bson.M{
		"_id": ic.config.ResumeName,
	})
	if err = result.Err(); err == nil {
		doc := make(map[string]interface{})
		if err = result.Decode(&doc); err == nil {
			if doc["pid"] != nil && doc["host"] != nil {
				var hostname string
				pid := doc["pid"].(int32)
				host := doc["host"].(string)
				if hostname, err = os.Hostname(); err == nil {
					enabled = (int(pid) == os.Getpid() && host == hostname)
					if enabled {
						_, err = col.UpdateOne(context.Background(), bson.M{
							"_id": ic.config.ResumeName,
						}, bson.M{
							"$currentDate": bson.M{"expireAt": true},
						})
					}
				}
			}
		}
	}
	if err == mongo.ErrNoDocuments {
		err = nil
	}
	return
}

func (ic *indexClient) pauseWork() {
	ic.gtmCtx.Pause()
}

func (ic *indexClient) resumeWork() {
	col := ic.mongo.Database(ic.config.ConfigDatabaseName).Collection("monstache")
	result := col.FindOne(context.Background(), bson.M{
		"_id": ic.config.ResumeName,
	})
	if err := result.Err(); err == nil {
		doc := make(map[string]interface{})
		if err = result.Decode(&doc); err == nil {
			if doc["ts"] != nil {
				ts := doc["ts"].(primitive.Timestamp)
				ic.gtmCtx.Since(ts)
			}
		}
	}
	ic.gtmCtx.Resume()
}

func (ic *indexClient) saveTokens() error {
	var err error
	if len(ic.tokens) == 0 {
		return err
	}
	col := ic.mongo.Database(ic.config.ConfigDatabaseName).Collection("tokens")
	bwo := options.BulkWrite().SetOrdered(false)
	var models []mongo.WriteModel
	for streamID, token := range ic.tokens {
		filter := bson.M{
			"resumeName": ic.config.ResumeName,
			"streamID":   streamID,
		}
		replacement := bson.M{
			"resumeName": ic.config.ResumeName,
			"streamID":   streamID,
			"token":      token,
		}
		model := mongo.NewReplaceOneModel()
		model.SetUpsert(true)
		model.SetFilter(filter)
		model.SetReplacement(replacement)
		models = append(models, model)
	}
	_, err = col.BulkWrite(context.Background(), models, bwo)
	if err == nil {
		ic.tokens = bson.M{}
	}
	return err
}

func (ic *indexClient) saveTimestamp() error {
	col := ic.mongo.Database(ic.config.ConfigDatabaseName).Collection("monstache")
	doc := map[string]interface{}{
		"ts": ic.lastTs,
	}
	opts := options.Update()
	opts.SetUpsert(true)
	_, err := col.UpdateOne(context.Background(), bson.M{
		"_id": ic.config.ResumeName,
	}, bson.M{
		"$set": doc,
	}, opts)
	return err
}

func (ic *indexClient) filterDirectReadNamespaces(wanted []string) (results []string, err error) {
	results = make([]string, 0)
	col := ic.mongo.Database(ic.config.ConfigDatabaseName).Collection("directreads")
	filter := bson.M{
		"_id": ic.config.ResumeName,
	}
	result := col.FindOne(context.Background(), filter)
	if err = result.Err(); err == nil {
		var doc struct {
			Ns []string `bson:"ns"`
		}
		if err = result.Decode(&doc); err == nil {
			var ns, skipped []string
			if len(doc.Ns) > 0 {
				ns = doc.Ns
			}
			for _, name := range wanted {
				markedDone := false
				for _, n := range ns {
					if name == n {
						markedDone = true
						break
					}
				}
				if !markedDone {
					results = append(results, name)
				} else {
					skipped = append(skipped, name)
				}
			}
			if len(skipped) > 0 {
				infoLog.Printf("Skipping direct reads for namespaces marked complete: %+q", skipped)
			}
		}
	} else if err == mongo.ErrNoDocuments {
		err = nil
		results = wanted
	}
	return
}

func (ic *indexClient) saveDirectReadNamespaces() (err error) {
	col := ic.mongo.Database(ic.config.ConfigDatabaseName).Collection("directreads")
	filter := bson.M{
		"_id": ic.config.ResumeName,
	}
	ts := time.Now().UTC()
	update := bson.M{
		"$set":         bson.M{"updated": ts},
		"$setOnInsert": bson.M{"created": ts},
		"$addToSet":    bson.M{"ns": bson.M{"$each": ic.config.DirectReadNs}},
	}
	opts := options.Update().SetUpsert(true)
	_, err = col.UpdateOne(context.Background(), filter, update, opts)
	return
}

func (config *configOptions) parseCommandLineFlags() *configOptions {
	flag.BoolVar(&config.Print, "print-config", false, "Print the configuration and then exit")
	flag.BoolVar(&config.EnableTemplate, "tpl", false, "True to interpret the config file as a template")
	flag.StringVar(&config.EnvDelimiter, "env-delimiter", ",", "A delimiter to use when splitting environment variable values")
	flag.StringVar(&config.MongoURL, "mongo-url", "", "MongoDB server or router server connection URL")
	flag.StringVar(&config.MongoConfigURL, "mongo-config-url", "", "MongoDB config server connection URL")
	flag.StringVar(&config.MongoOpLogDatabaseName, "mongo-oplog-database-name", "", "Override the database name which contains the mongodb oplog")
	flag.StringVar(&config.MongoOpLogCollectionName, "mongo-oplog-collection-name", "", "Override the collection name which contains the mongodb oplog")
	flag.StringVar(&config.GraylogAddr, "graylog-addr", "", "Send logs to a Graylog server at this address")
	flag.StringVar(&config.ElasticVersion, "elasticsearch-version", "", "Specify elasticsearch version directly instead of getting it from the server")
	flag.StringVar(&config.ElasticUser, "elasticsearch-user", "", "The elasticsearch user name for basic auth")
	flag.StringVar(&config.ElasticPassword, "elasticsearch-password", "", "The elasticsearch password for basic auth")
	flag.StringVar(&config.ElasticPemFile, "elasticsearch-pem-file", "", "Path to a PEM file for secure connections to elasticsearch")
	flag.BoolVar(&config.ElasticValidatePemFile, "elasticsearch-validate-pem-file", true, "Set to boolean false to not validate the Elasticsearch PEM file")
	flag.IntVar(&config.ElasticMaxConns, "elasticsearch-max-conns", 0, "Elasticsearch max connections")
	flag.IntVar(&config.PostProcessors, "post-processors", 0, "Number of post-processing go routines")
	flag.IntVar(&config.FileDownloaders, "file-downloaders", 0, "GridFs download go routines")
	flag.IntVar(&config.RelateThreads, "relate-threads", 0, "Number of threads dedicated to processing relationships")
	flag.IntVar(&config.RelateBuffer, "relate-buffer", 0, "Number of relates to queue before skipping and reporting an error")
	flag.BoolVar(&config.ElasticRetry, "elasticsearch-retry", false, "True to retry failed request to Elasticsearch")
	flag.IntVar(&config.ElasticMaxDocs, "elasticsearch-max-docs", 0, "Number of docs to hold before flushing to Elasticsearch")
	flag.IntVar(&config.ElasticMaxBytes, "elasticsearch-max-bytes", 0, "Number of bytes to hold before flushing to Elasticsearch")
	flag.IntVar(&config.ElasticMaxSeconds, "elasticsearch-max-seconds", 0, "Number of seconds before flushing to Elasticsearch")
	flag.IntVar(&config.ElasticClientTimeout, "elasticsearch-client-timeout", 0, "Number of seconds before a request to Elasticsearch is timed out")
	flag.Int64Var(&config.MaxFileSize, "max-file-size", 0, "GridFs file content exceeding this limit in bytes will not be indexed in Elasticsearch")
	flag.StringVar(&config.ConfigFile, "f", "", "Location of configuration file")
	flag.BoolVar(&config.DroppedDatabases, "dropped-databases", true, "True to delete indexes from dropped databases")
	flag.BoolVar(&config.DroppedCollections, "dropped-collections", true, "True to delete indexes from dropped collections")
	flag.BoolVar(&config.Version, "v", false, "True to print the version number")
	flag.BoolVar(&config.Gzip, "gzip", false, "True to enable gzip for requests to Elasticsearch")
	flag.BoolVar(&config.Verbose, "verbose", false, "True to output verbose messages")
	flag.BoolVar(&config.Pprof, "pprof", false, "True to enable pprof endpoints")
	flag.BoolVar(&config.EnableOplog, "enable-oplog", false, "True to enable direct tailing of the oplog")
	flag.BoolVar(&config.DisableChangeEvents, "disable-change-events", false, "True to disable listening for changes.  You must provide direct-reads in this case")
	flag.BoolVar(&config.EnableEasyJSON, "enable-easy-json", false, "True to enable easy-json serialization")
	flag.BoolVar(&config.Stats, "stats", false, "True to print out statistics")
	flag.BoolVar(&config.IndexStats, "index-stats", false, "True to index stats in elasticsearch")
	flag.StringVar(&config.StatsDuration, "stats-duration", "", "The duration after which stats are logged")
	flag.StringVar(&config.StatsIndexFormat, "stats-index-format", "", "time.Time supported format to use for the stats index names")
	flag.BoolVar(&config.Resume, "resume", false, "True to capture the last timestamp of this run and resume on a subsequent run")
	flag.Var(&config.ResumeStrategy, "resume-strategy", "Strategy to use for resuming. 0=timestamp,1=token")
	flag.Int64Var(&config.ResumeFromTimestamp, "resume-from-timestamp", 0, "Timestamp to resume syncing from")
	flag.BoolVar(&config.ResumeWriteUnsafe, "resume-write-unsafe", false, "True to speedup writes of the last timestamp synched for resuming at the cost of error checking")
	flag.BoolVar(&config.Replay, "replay", false, "True to replay all events from the oplog and index them in elasticsearch")
	flag.BoolVar(&config.IndexFiles, "index-files", false, "True to index gridfs files into elasticsearch. Requires the elasticsearch mapper-attachments (deprecated) or ingest-attachment plugin")
	flag.BoolVar(&config.DisableFilePipelinePut, "disable-file-pipeline-put", false, "True to disable auto-creation of the ingest plugin pipeline")
	flag.BoolVar(&config.IndexAsUpdate, "index-as-update", false, "True to index documents as updates instead of overwrites")
	flag.BoolVar(&config.FileHighlighting, "file-highlighting", false, "True to enable the ability to highlight search times for a file query")
	flag.BoolVar(&config.EnablePatches, "enable-patches", false, "True to include an json-patch field on updates")
	flag.BoolVar(&config.FailFast, "fail-fast", false, "True to exit if a single _bulk request fails")
	flag.BoolVar(&config.IndexOplogTime, "index-oplog-time", false, "True to add date/time information from the oplog to each document when indexing")
	flag.BoolVar(&config.ExitAfterDirectReads, "exit-after-direct-reads", false, "True to exit the program after reading directly from the configured namespaces")
	flag.StringVar(&config.MergePatchAttr, "merge-patch-attribute", "", "Attribute to store json-patch values under")
	flag.StringVar(&config.ResumeName, "resume-name", "", "Name under which to load/store the resume state. Defaults to 'default'")
	flag.StringVar(&config.ClusterName, "cluster-name", "", "Name of the monstache process cluster")
	flag.StringVar(&config.Worker, "worker", "", "The name of this worker in a multi-worker configuration")
	flag.StringVar(&config.MapperPluginPath, "mapper-plugin-path", "", "The path to a .so file to load as a document mapper plugin")
	flag.StringVar(&config.DirectReadExcludeRegex, "direct-read-dynamic-exclude-regex", "", "A regex to use for excluding namespaces when using dynamic direct reads")
	flag.StringVar(&config.NsRegex, "namespace-regex", "", "A regex which is matched against an operation's namespace (<database>.<collection>).  Only operations which match are synched to elasticsearch")
	flag.StringVar(&config.NsDropRegex, "namespace-drop-regex", "", "A regex which is matched against a drop operation's namespace (<database>.<collection>).  Only drop operations which match are synched to elasticsearch")
	flag.StringVar(&config.NsExcludeRegex, "namespace-exclude-regex", "", "A regex which is matched against an operation's namespace (<database>.<collection>).  Only operations which do not match are synched to elasticsearch")
	flag.StringVar(&config.NsDropExcludeRegex, "namespace-drop-exclude-regex", "", "A regex which is matched against a drop operation's namespace (<database>.<collection>).  Only drop operations which do not match are synched to elasticsearch")
	flag.Var(&config.ChangeStreamNs, "change-stream-namespace", "A list of change stream namespaces")
	flag.Var(&config.DirectReadNs, "direct-read-namespace", "A list of direct read namespaces")
	flag.IntVar(&config.DirectReadSplitMax, "direct-read-split-max", 0, "Max number of times to split a collection for direct reads")
	flag.IntVar(&config.DirectReadConcur, "direct-read-concur", 0, "Max number of direct-read-namespaces to read concurrently. By default all givne are read concurrently")
	flag.BoolVar(&config.DirectReadNoTimeout, "direct-read-no-timeout", false, "True to set the no cursor timeout flag for direct reads")
	flag.BoolVar(&config.DirectReadBounded, "direct-read-bounded", false, "True to limit direct reads to the docs present at query start time")
	flag.BoolVar(&config.DirectReadStateful, "direct-read-stateful", false, "True to mark direct read namespaces as complete and not sync them in future runs")
	flag.Var(&config.RoutingNamespaces, "routing-namespace", "A list of namespaces that override routing information")
	flag.Var(&config.TimeMachineNamespaces, "time-machine-namespace", "A list of direct read namespaces")
	flag.StringVar(&config.TimeMachineIndexPrefix, "time-machine-index-prefix", "", "A prefix to preprend to time machine indexes")
	flag.StringVar(&config.TimeMachineIndexSuffix, "time-machine-index-suffix", "", "A suffix to append to time machine indexes")
	flag.BoolVar(&config.TimeMachineDirectReads, "time-machine-direct-reads", false, "True to index the results of direct reads into the any time machine indexes")
	flag.BoolVar(&config.PipeAllowDisk, "pipe-allow-disk", false, "True to allow MongoDB to use the disk for pipeline options with lots of results")
	flag.Var(&config.ElasticUrls, "elasticsearch-url", "A list of Elasticsearch URLs")
	flag.Var(&config.FileNamespaces, "file-namespace", "A list of file namespaces")
	flag.Var(&config.PatchNamespaces, "patch-namespace", "A list of patch namespaces")
	flag.Var(&config.Workers, "workers", "A list of worker names")
	flag.BoolVar(&config.EnableHTTPServer, "enable-http-server", false, "True to enable an internal http server")
	flag.StringVar(&config.HTTPServerAddr, "http-server-addr", "", "The address the internal http server listens on")
	flag.BoolVar(&config.PruneInvalidJSON, "prune-invalid-json", false, "True to omit values which do not serialize to JSON such as +Inf and -Inf and thus cause errors")
	flag.Var(&config.DeleteStrategy, "delete-strategy", "Stategy to use for deletes. 0=stateless,1=stateful,2=ignore")
	flag.StringVar(&config.DeleteIndexPattern, "delete-index-pattern", "", "An Elasticsearch index-pattern to restric the scope of stateless deletes")
	flag.StringVar(&config.ConfigDatabaseName, "config-database-name", "", "The MongoDB database name that monstache uses to store metadata")
	flag.StringVar(&config.OplogTsFieldName, "oplog-ts-field-name", "", "Field name to use for the oplog timestamp")
	flag.StringVar(&config.OplogDateFieldName, "oplog-date-field-name", "", "Field name to use for the oplog date")
	flag.StringVar(&config.OplogDateFieldFormat, "oplog-date-field-format", "", "Format to use for the oplog date")
	flag.BoolVar(&config.Debug, "debug", false, "True to enable verbose debug information")
	flag.Parse()
	return config
}

func (config *configOptions) loadReplacements() {
	if config.Relate != nil {
		for _, r := range config.Relate {
			if r.Namespace != "" || r.WithNamespace != "" {
				dbCol := strings.SplitN(r.WithNamespace, ".", 2)
				if len(dbCol) != 2 {
					errorLog.Fatalf("Replacement namespace is invalid: %s", r.WithNamespace)
				}
				database, collection := dbCol[0], dbCol[1]
				r := &relation{
					Namespace:     r.Namespace,
					WithNamespace: r.WithNamespace,
					SrcField:      r.SrcField,
					MatchField:    r.MatchField,
					KeepSrc:       r.KeepSrc,
					DotNotation:   r.DotNotation,
					MaxDepth:      r.MaxDepth,
					db:            database,
					col:           collection,
				}
				if r.SrcField == "" {
					r.SrcField = "_id"
				}
				if r.MatchField == "" {
					r.MatchField = "_id"
				}
				relates[r.Namespace] = append(relates[r.Namespace], r)
			} else {
				errorLog.Fatalln("Relates must specify namespace and with-namespace")
			}
		}
	}
}

func (config *configOptions) loadIndexTypes() {
	if config.Mapping != nil {
		for _, m := range config.Mapping {
			if m.Namespace != "" && m.Index != "" {
				mapIndexTypes[m.Namespace] = &indexMapping{
					Namespace: m.Namespace,
					Index:     strings.ToLower(m.Index),
				}
			} else {
				errorLog.Fatalln("Mappings must specify namespace and index")
			}
		}
	}
}

func (config *configOptions) loadPipelines() {
	for _, s := range config.Pipeline {
		if s.Path == "" && s.Script == "" {
			errorLog.Fatalln("Pipelines must specify path or script attributes")
		}
		if s.Path != "" && s.Script != "" {
			errorLog.Fatalln("Pipelines must specify path or script but not both")
		}
		if s.Path != "" {
			if script, err := ioutil.ReadFile(s.Path); err == nil {
				s.Script = string(script[:])
			} else {
				errorLog.Fatalf("Unable to load pipeline at path %s: %s", s.Path, err)
			}
		}
		if _, exists := filterEnvs[s.Namespace]; exists {
			errorLog.Fatalf("Multiple pipelines with namespace: %s", s.Namespace)
		}
		env := &executionEnv{
			VM:     otto.New(),
			Script: s.Script,
			lock:   &sync.Mutex{},
		}
		if err := env.VM.Set("module", make(map[string]interface{})); err != nil {
			errorLog.Fatalln(err)
		}
		if _, err := env.VM.Run(env.Script); err != nil {
			errorLog.Fatalln(err)
		}
		val, err := env.VM.Run("module.exports")
		if err != nil {
			errorLog.Fatalln(err)
		} else if !val.IsFunction() {
			errorLog.Fatalln("module.exports must be a function")
		}
		pipeEnvs[s.Namespace] = env
	}
}

func (config *configOptions) loadFilters() {
	for _, s := range config.Filter {
		if s.Script != "" || s.Path != "" {
			if s.Path != "" && s.Script != "" {
				errorLog.Fatalln("Filters must specify path or script but not both")
			}
			if s.Path != "" {
				if script, err := ioutil.ReadFile(s.Path); err == nil {
					s.Script = string(script[:])
				} else {
					errorLog.Fatalf("Unable to load filter at path %s: %s", s.Path, err)
				}
			}
			if _, exists := filterEnvs[s.Namespace]; exists {
				errorLog.Fatalf("Multiple filters with namespace: %s", s.Namespace)
			}
			env := &executionEnv{
				VM:     otto.New(),
				Script: s.Script,
				lock:   &sync.Mutex{},
			}
			if err := env.VM.Set("module", make(map[string]interface{})); err != nil {
				errorLog.Fatalln(err)
			}
			if _, err := env.VM.Run(env.Script); err != nil {
				errorLog.Fatalln(err)
			}
			val, err := env.VM.Run("module.exports")
			if err != nil {
				errorLog.Fatalln(err)
			} else if !val.IsFunction() {
				errorLog.Fatalln("module.exports must be a function")
			}
			filterEnvs[s.Namespace] = env
		} else {
			errorLog.Fatalln("Filters must specify path or script attributes")
		}
	}
}

func (config *configOptions) loadScripts() {
	for _, s := range config.Script {
		if s.Script != "" || s.Path != "" {
			if s.Path != "" && s.Script != "" {
				errorLog.Fatalln("Scripts must specify path or script but not both")
			}
			if s.Path != "" {
				if script, err := ioutil.ReadFile(s.Path); err == nil {
					s.Script = string(script[:])
				} else {
					errorLog.Fatalf("Unable to load script at path %s: %s", s.Path, err)
				}
			}
			if _, exists := mapEnvs[s.Namespace]; exists {
				errorLog.Fatalf("Multiple scripts with namespace: %s", s.Namespace)
			}
			env := &executionEnv{
				VM:     otto.New(),
				Script: s.Script,
				lock:   &sync.Mutex{},
			}
			if err := env.VM.Set("module", make(map[string]interface{})); err != nil {
				errorLog.Fatalln(err)
			}
			if _, err := env.VM.Run(env.Script); err != nil {
				errorLog.Fatalln(err)
			}
			val, err := env.VM.Run("module.exports")
			if err != nil {
				errorLog.Fatalln(err)
			} else if !val.IsFunction() {
				errorLog.Fatalln("module.exports must be a function")
			}

			mapEnvs[s.Namespace] = env
			if s.Routing {
				routingNamespaces[s.Namespace] = true
			}
		} else {
			errorLog.Fatalln("Scripts must specify path or script")
		}
	}
}

func (config *configOptions) loadPlugins() *configOptions {
	if config.MapperPluginPath != "" {
		funcDefined := false
		p, err := plugin.Open(config.MapperPluginPath)
		if err != nil {
			errorLog.Fatalf("Unable to load mapper plugin %s: %s", config.MapperPluginPath, err)
		}
		mapper, err := p.Lookup("Map")
		if err == nil {
			funcDefined = true
			switch mapper.(type) {
			case func(*monstachemap.MapperPluginInput) (*monstachemap.MapperPluginOutput, error):
				mapperPlugin = mapper.(func(*monstachemap.MapperPluginInput) (*monstachemap.MapperPluginOutput, error))
			default:
				errorLog.Fatalf("Plugin 'Map' function must be typed %T", mapperPlugin)
			}
		}
		filter, err := p.Lookup("Filter")
		if err == nil {
			funcDefined = true
			switch filter.(type) {
			case func(*monstachemap.MapperPluginInput) (bool, error):
				filterPlugin = filter.(func(*monstachemap.MapperPluginInput) (bool, error))
			default:
				errorLog.Fatalf("Plugin 'Filter' function must be typed %T", filterPlugin)
			}

		}
		process, err := p.Lookup("Process")
		if err == nil {
			funcDefined = true
			switch process.(type) {
			case func(*monstachemap.ProcessPluginInput) error:
				processPlugin = process.(func(*monstachemap.ProcessPluginInput) error)
			default:
				errorLog.Fatalf("Plugin 'Process' function must be typed %T", processPlugin)
			}
		}
		pipe, err := p.Lookup("Pipeline")
		if err == nil {
			funcDefined = true
			switch pipe.(type) {
			case func(string, bool) ([]interface{}, error):
				pipePlugin = pipe.(func(string, bool) ([]interface{}, error))
			default:
				errorLog.Fatalf("Plugin 'Pipeline' function must be typed %T", pipePlugin)
			}
		}
		if !funcDefined {
			warnLog.Println("Plugin loaded but did not find a Map, Filter, Process or Pipeline function")
		}
	}
	return config
}

func (config *configOptions) decodeAsTemplate() *configOptions {
	env := map[string]string{}
	for _, e := range os.Environ() {
		pair := strings.SplitN(e, "=", 2)
		if len(pair) < 2 {
			continue
		}
		name, val := pair[0], pair[1]
		env[name] = val
	}
	tpl, err := ioutil.ReadFile(config.ConfigFile)
	if err != nil {
		errorLog.Fatalln(err)
	}
	var t = template.Must(template.New("config").Parse(string(tpl)))
	var b bytes.Buffer
	err = t.Execute(&b, env)
	if err != nil {
		errorLog.Fatalln(err)
	}
	if md, err := toml.Decode(b.String(), config); err != nil {
		errorLog.Fatalln(err)
	} else if ud := md.Undecoded(); len(ud) != 0 {
		errorLog.Fatalf("Config file contains undecoded keys: %q", ud)
	}
	return config
}

func (config *configOptions) loadConfigFile() *configOptions {
	if config.ConfigFile != "" {
		var tomlConfig = configOptions{
			ConfigFile:             config.ConfigFile,
			LogRotate:              config.LogRotate,
			DroppedDatabases:       true,
			DroppedCollections:     true,
			ElasticValidatePemFile: true,
			GtmSettings:            gtmDefaultSettings(),
		}
		if config.EnableTemplate {
			tomlConfig.decodeAsTemplate()
		} else {
			if md, err := toml.DecodeFile(tomlConfig.ConfigFile, &tomlConfig); err != nil {
				errorLog.Fatalln(err)
			} else if ud := md.Undecoded(); len(ud) != 0 {
				errorLog.Fatalf("Config file contains undecoded keys: %q", ud)
			}
		}
		if config.MongoURL == "" {
			config.MongoURL = tomlConfig.MongoURL
		}
		if config.MongoConfigURL == "" {
			config.MongoConfigURL = tomlConfig.MongoConfigURL
		}
		if config.MongoOpLogDatabaseName == "" {
			config.MongoOpLogDatabaseName = tomlConfig.MongoOpLogDatabaseName
		}
		if config.MongoOpLogCollectionName == "" {
			config.MongoOpLogCollectionName = tomlConfig.MongoOpLogCollectionName
		}
		if config.ElasticUser == "" {
			config.ElasticUser = tomlConfig.ElasticUser
		}
		if config.ElasticPassword == "" {
			config.ElasticPassword = tomlConfig.ElasticPassword
		}
		if config.ElasticPemFile == "" {
			config.ElasticPemFile = tomlConfig.ElasticPemFile
		}
		if config.ElasticValidatePemFile && !tomlConfig.ElasticValidatePemFile {
			config.ElasticValidatePemFile = false
		}
		if config.ElasticVersion == "" {
			config.ElasticVersion = tomlConfig.ElasticVersion
		}
		if config.ElasticMaxConns == 0 {
			config.ElasticMaxConns = tomlConfig.ElasticMaxConns
		}
		if config.ElasticHealth0 == 0 {
			config.ElasticHealth0 = tomlConfig.ElasticHealth0
		}
		if config.ElasticHealth1 == 0 {
			config.ElasticHealth1 = tomlConfig.ElasticHealth1
		}
		if config.DirectReadSplitMax == 0 {
			config.DirectReadSplitMax = tomlConfig.DirectReadSplitMax
		}
		if config.DirectReadConcur == 0 {
			config.DirectReadConcur = tomlConfig.DirectReadConcur
		}
		if !config.DirectReadNoTimeout && tomlConfig.DirectReadNoTimeout {
			config.DirectReadNoTimeout = true
		}
		if !config.DirectReadBounded && tomlConfig.DirectReadBounded {
			config.DirectReadBounded = true
		}
		if !config.DirectReadStateful && tomlConfig.DirectReadStateful {
			config.DirectReadStateful = true
		}
		if !config.ElasticRetry && tomlConfig.ElasticRetry {
			config.ElasticRetry = true
		}
		if config.ElasticMaxDocs == 0 {
			config.ElasticMaxDocs = tomlConfig.ElasticMaxDocs
		}
		if config.ElasticMaxBytes == 0 {
			config.ElasticMaxBytes = tomlConfig.ElasticMaxBytes
		}
		if config.ElasticMaxSeconds == 0 {
			config.ElasticMaxSeconds = tomlConfig.ElasticMaxSeconds
		}
		if config.ElasticClientTimeout == 0 {
			config.ElasticClientTimeout = tomlConfig.ElasticClientTimeout
		}
		if config.MaxFileSize == 0 {
			config.MaxFileSize = tomlConfig.MaxFileSize
		}
		if !config.IndexFiles {
			config.IndexFiles = tomlConfig.IndexFiles
		}
		if !config.DisableFilePipelinePut {
			config.DisableFilePipelinePut = tomlConfig.DisableFilePipelinePut
		}
		if config.FileDownloaders == 0 {
			config.FileDownloaders = tomlConfig.FileDownloaders
		}
		if config.RelateThreads == 0 {
			config.RelateThreads = tomlConfig.RelateThreads
		}
		if config.RelateBuffer == 0 {
			config.RelateBuffer = tomlConfig.RelateBuffer
		}
		if config.PostProcessors == 0 {
			config.PostProcessors = tomlConfig.PostProcessors
		}
		if config.DeleteStrategy == 0 {
			config.DeleteStrategy = tomlConfig.DeleteStrategy
		}
		if config.DeleteIndexPattern == "" {
			config.DeleteIndexPattern = tomlConfig.DeleteIndexPattern
		}
		if config.DroppedDatabases && !tomlConfig.DroppedDatabases {
			config.DroppedDatabases = false
		}
		if config.DroppedCollections && !tomlConfig.DroppedCollections {
			config.DroppedCollections = false
		}
		if !config.Gzip && tomlConfig.Gzip {
			config.Gzip = true
		}
		if !config.Verbose && tomlConfig.Verbose {
			config.Verbose = true
		}
		if !config.Stats && tomlConfig.Stats {
			config.Stats = true
		}
		if !config.Pprof && tomlConfig.Pprof {
			config.Pprof = true
		}
		if !config.EnableOplog && tomlConfig.EnableOplog {
			config.EnableOplog = true
		}
		if !config.EnableEasyJSON && tomlConfig.EnableEasyJSON {
			config.EnableEasyJSON = true
		}
		if !config.DisableChangeEvents && tomlConfig.DisableChangeEvents {
			config.DisableChangeEvents = true
		}
		if !config.IndexStats && tomlConfig.IndexStats {
			config.IndexStats = true
		}
		if config.StatsDuration == "" {
			config.StatsDuration = tomlConfig.StatsDuration
		}
		if config.StatsIndexFormat == "" {
			config.StatsIndexFormat = tomlConfig.StatsIndexFormat
		}
		if !config.IndexAsUpdate && tomlConfig.IndexAsUpdate {
			config.IndexAsUpdate = true
		}
		if !config.FileHighlighting && tomlConfig.FileHighlighting {
			config.FileHighlighting = true
		}
		if !config.EnablePatches && tomlConfig.EnablePatches {
			config.EnablePatches = true
		}
		if !config.PruneInvalidJSON && tomlConfig.PruneInvalidJSON {
			config.PruneInvalidJSON = true
		}
		if !config.Debug && tomlConfig.Debug {
			config.Debug = true
		}
		if !config.Replay && tomlConfig.Replay {
			config.Replay = true
		}
		if !config.Resume && tomlConfig.Resume {
			config.Resume = true
		}
		if !config.ResumeWriteUnsafe && tomlConfig.ResumeWriteUnsafe {
			config.ResumeWriteUnsafe = true
		}
		if config.ResumeFromTimestamp == 0 {
			config.ResumeFromTimestamp = tomlConfig.ResumeFromTimestamp
		}
		if config.MergePatchAttr == "" {
			config.MergePatchAttr = tomlConfig.MergePatchAttr
		}
		if !config.FailFast && tomlConfig.FailFast {
			config.FailFast = true
		}
		if !config.IndexOplogTime && tomlConfig.IndexOplogTime {
			config.IndexOplogTime = true
		}
		if config.OplogTsFieldName == "" {
			config.OplogTsFieldName = tomlConfig.OplogTsFieldName
		}
		if config.OplogDateFieldName == "" {
			config.OplogDateFieldName = tomlConfig.OplogDateFieldName
		}
		if config.OplogDateFieldFormat == "" {
			config.OplogDateFieldFormat = tomlConfig.OplogDateFieldFormat
		}
		if config.ConfigDatabaseName == "" {
			config.ConfigDatabaseName = tomlConfig.ConfigDatabaseName
		}
		if !config.ExitAfterDirectReads && tomlConfig.ExitAfterDirectReads {
			config.ExitAfterDirectReads = true
		}
		if config.ResumeName == "" {
			config.ResumeName = tomlConfig.ResumeName
		}
		if config.ClusterName == "" {
			config.ClusterName = tomlConfig.ClusterName
		}
		if config.ResumeStrategy == 0 {
			config.ResumeStrategy = tomlConfig.ResumeStrategy
		}
		if config.DirectReadExcludeRegex == "" {
			config.DirectReadExcludeRegex = tomlConfig.DirectReadExcludeRegex
		}
		if config.NsRegex == "" {
			config.NsRegex = tomlConfig.NsRegex
		}
		if config.NsDropRegex == "" {
			config.NsDropRegex = tomlConfig.NsDropRegex
		}
		if config.NsExcludeRegex == "" {
			config.NsExcludeRegex = tomlConfig.NsExcludeRegex
		}
		if config.NsDropExcludeRegex == "" {
			config.NsDropExcludeRegex = tomlConfig.NsDropExcludeRegex
		}
		if config.IndexFiles {
			if len(config.FileNamespaces) == 0 {
				config.FileNamespaces = tomlConfig.FileNamespaces
				config.loadGridFsConfig()
			}
		}
		if config.Worker == "" {
			config.Worker = tomlConfig.Worker
		}
		if config.GraylogAddr == "" {
			config.GraylogAddr = tomlConfig.GraylogAddr
		}
		if config.MapperPluginPath == "" {
			config.MapperPluginPath = tomlConfig.MapperPluginPath
		}
		if config.EnablePatches {
			if len(config.PatchNamespaces) == 0 {
				config.PatchNamespaces = tomlConfig.PatchNamespaces
				config.loadPatchNamespaces()
			}
		}
		if len(config.RoutingNamespaces) == 0 {
			config.RoutingNamespaces = tomlConfig.RoutingNamespaces
			config.loadRoutingNamespaces()
		}
		if len(config.TimeMachineNamespaces) == 0 {
			config.TimeMachineNamespaces = tomlConfig.TimeMachineNamespaces
			config.loadTimeMachineNamespaces()
		}
		if config.TimeMachineIndexPrefix == "" {
			config.TimeMachineIndexPrefix = tomlConfig.TimeMachineIndexPrefix
		}
		if config.TimeMachineIndexSuffix == "" {
			config.TimeMachineIndexSuffix = tomlConfig.TimeMachineIndexSuffix
		}
		if !config.TimeMachineDirectReads {
			config.TimeMachineDirectReads = tomlConfig.TimeMachineDirectReads
		}
		if !config.PipeAllowDisk {
			config.PipeAllowDisk = tomlConfig.PipeAllowDisk
		}
		if len(config.DirectReadNs) == 0 {
			config.DirectReadNs = tomlConfig.DirectReadNs
		}
		if len(config.ChangeStreamNs) == 0 {
			config.ChangeStreamNs = tomlConfig.ChangeStreamNs
		}
		if len(config.ElasticUrls) == 0 {
			config.ElasticUrls = tomlConfig.ElasticUrls
		}
		if len(config.Workers) == 0 {
			config.Workers = tomlConfig.Workers
		}
		if !config.EnableHTTPServer && tomlConfig.EnableHTTPServer {
			config.EnableHTTPServer = true
		}
		if config.HTTPServerAddr == "" {
			config.HTTPServerAddr = tomlConfig.HTTPServerAddr
		}
		if !config.AWSConnect.enabled() {
			config.AWSConnect = tomlConfig.AWSConnect
		}
		if !config.Logs.enabled() {
			config.Logs = tomlConfig.Logs
		}
		if !config.ElasticPKIAuth.enabled() {
			config.ElasticPKIAuth = tomlConfig.ElasticPKIAuth
		}
		config.GtmSettings = tomlConfig.GtmSettings
		config.Relate = tomlConfig.Relate
		config.LogRotate = tomlConfig.LogRotate
		tomlConfig.loadScripts()
		tomlConfig.loadFilters()
		tomlConfig.loadPipelines()
		tomlConfig.loadIndexTypes()
		tomlConfig.loadReplacements()
	}
	return config
}

func (config *configOptions) newLogger(path string) *lumberjack.Logger {
	return &lumberjack.Logger{
		Filename:   path,
		MaxSize:    config.LogRotate.MaxSize,
		MaxBackups: config.LogRotate.MaxBackups,
		MaxAge:     config.LogRotate.MaxAge,
		LocalTime:  config.LogRotate.LocalTime,
		Compress:   config.LogRotate.Compress,
	}
}

func (config *configOptions) setupLogging() *configOptions {
	if config.GraylogAddr != "" {
		gelfWriter, err := gelf.NewUDPWriter(config.GraylogAddr)
		if err != nil {
			errorLog.Fatalf("Error creating gelf writer: %s", err)
		}
		infoLog.SetOutput(gelfWriter)
		warnLog.SetOutput(gelfWriter)
		errorLog.SetOutput(gelfWriter)
		traceLog.SetOutput(gelfWriter)
		statsLog.SetOutput(gelfWriter)
	} else {
		logs := config.Logs
		if logs.Info != "" {
			infoLog.SetOutput(config.newLogger(logs.Info))
		}
		if logs.Warn != "" {
			warnLog.SetOutput(config.newLogger(logs.Warn))
		}
		if logs.Error != "" {
			errorLog.SetOutput(config.newLogger(logs.Error))
		}
		if logs.Trace != "" {
			traceLog.SetOutput(config.newLogger(logs.Trace))
		}
		if logs.Stats != "" {
			statsLog.SetOutput(config.newLogger(logs.Stats))
		}
	}
	return config
}

func (config *configOptions) build() *configOptions {
	config.loadEnvironment()
	config.loadTimeMachineNamespaces()
	config.loadRoutingNamespaces()
	config.loadPatchNamespaces()
	config.loadGridFsConfig()
	config.loadConfigFile()
	config.loadPlugins()
	config.setDefaults()
	return config
}

func (config *configOptions) loadEnvironment() *configOptions {
	del := config.EnvDelimiter
	if del == "" {
		del = ","
	}
	for _, e := range os.Environ() {
		pair := strings.SplitN(e, "=", 2)
		if len(pair) < 2 {
			continue
		}
		name, val := pair[0], pair[1]
		if val == "" {
			continue
		}
		if strings.HasSuffix(name, "__FILE") {
			var err error
			name, val, err = config.loadVariableValueFromFile(name, val)
			if err != nil {
				panic(err)
			}
		}
		switch name {
		case "MONSTACHE_MONGO_URL":
			if config.MongoURL == "" {
				config.MongoURL = val
			}
			break
		case "MONSTACHE_MONGO_CONFIG_URL":
			if config.MongoConfigURL == "" {
				config.MongoConfigURL = val
			}
			break
		case "MONSTACHE_MONGO_OPLOG_DB":
			if config.MongoOpLogDatabaseName == "" {
				config.MongoOpLogDatabaseName = val
			}
			break
		case "MONSTACHE_MONGO_OPLOG_COL":
			if config.MongoOpLogCollectionName == "" {
				config.MongoOpLogCollectionName = val
			}
			break
		case "MONSTACHE_ES_URLS":
			if len(config.ElasticUrls) == 0 {
				config.ElasticUrls = strings.Split(val, del)
			}
			break
		case "MONSTACHE_ES_USER":
			if config.ElasticUser == "" {
				config.ElasticUser = val
			}
			break
		case "MONSTACHE_ES_PASS":
			if config.ElasticPassword == "" {
				config.ElasticPassword = val
			}
			break
		case "MONSTACHE_ES_PEM":
			if config.ElasticPemFile == "" {
				config.ElasticPemFile = val
			}
			break
		case "MONSTACHE_ES_PKI_CERT":
			if config.ElasticPKIAuth.CertFile == "" {
				config.ElasticPKIAuth.CertFile = val
			}
			break
		case "MONSTACHE_ES_PKI_KEY":
			if config.ElasticPKIAuth.KeyFile == "" {
				config.ElasticPKIAuth.KeyFile = val
			}
			break
		case "MONSTACHE_ES_VALIDATE_PEM":
			v, err := strconv.ParseBool(val)
			if err != nil {
				errorLog.Fatalf("Failed to load MONSTACHE_ES_VALIDATE_PEM: %s", err)
			}
			config.ElasticValidatePemFile = v
			break
		case "MONSTACHE_WORKER":
			if config.Worker == "" {
				config.Worker = val
			}
			break
		case "MONSTACHE_CLUSTER":
			if config.ClusterName == "" {
				config.ClusterName = val
			}
			break
		case "MONSTACHE_DIRECT_READ_NS":
			if len(config.DirectReadNs) == 0 {
				config.DirectReadNs = strings.Split(val, del)
			}
			break
		case "MONSTACHE_CHANGE_STREAM_NS":
			if len(config.ChangeStreamNs) == 0 {
				config.ChangeStreamNs = strings.Split(val, del)
			}
			break
		case "MONSTACHE_DIRECT_READ_NS_DYNAMIC_EXCLUDE_REGEX":
			if config.DirectReadExcludeRegex == "" {
				config.DirectReadExcludeRegex = val
			}
			break
		case "MONSTACHE_NS_REGEX":
			if config.NsRegex == "" {
				config.NsRegex = val
			}
			break
		case "MONSTACHE_NS_EXCLUDE_REGEX":
			if config.NsExcludeRegex == "" {
				config.NsExcludeRegex = val
			}
			break
		case "MONSTACHE_NS_DROP_REGEX":
			if config.NsDropRegex == "" {
				config.NsDropRegex = val
			}
			break
		case "MONSTACHE_NS_DROP_EXCLUDE_REGEX":
			if config.NsDropExcludeRegex == "" {
				config.NsDropExcludeRegex = val
			}
			break
		case "MONSTACHE_GRAYLOG_ADDR":
			if config.GraylogAddr == "" {
				config.GraylogAddr = val
			}
			break
		case "MONSTACHE_AWS_ACCESS_KEY":
			config.AWSConnect.AccessKey = val
			break
		case "MONSTACHE_AWS_SECRET_KEY":
			config.AWSConnect.SecretKey = val
			break
		case "MONSTACHE_AWS_REGION":
			config.AWSConnect.Region = val
			break
		case "MONSTACHE_LOG_DIR":
			config.Logs.Info = val + "/info.log"
			config.Logs.Warn = val + "/warn.log"
			config.Logs.Error = val + "/error.log"
			config.Logs.Trace = val + "/trace.log"
			config.Logs.Stats = val + "/stats.log"
			break
		case "MONSTACHE_LOG_MAX_SIZE":
			i, err := strconv.ParseInt(val, 10, 64)
			if err != nil {
				errorLog.Fatalf("Failed to load MONSTACHE_LOG_MAX_SIZE: %s", err)
			}
			config.LogRotate.MaxSize = int(i)
			break
		case "MONSTACHE_LOG_MAX_BACKUPS":
			i, err := strconv.ParseInt(val, 10, 64)
			if err != nil {
				errorLog.Fatalf("Failed to load MONSTACHE_LOG_MAX_BACKUPS: %s", err)
			}
			config.LogRotate.MaxBackups = int(i)
			break
		case "MONSTACHE_LOG_MAX_AGE":
			i, err := strconv.ParseInt(val, 10, 64)
			if err != nil {
				errorLog.Fatalf("Failed to load MONSTACHE_LOG_MAX_AGE: %s", err)
			}
			config.LogRotate.MaxAge = int(i)
			break
		case "MONSTACHE_HTTP_ADDR":
			if config.HTTPServerAddr == "" {
				config.HTTPServerAddr = val
			}
			break
		case "MONSTACHE_FILE_NS":
			if len(config.FileNamespaces) == 0 {
				config.FileNamespaces = strings.Split(val, del)
			}
			break
		case "MONSTACHE_PATCH_NS":
			if len(config.PatchNamespaces) == 0 {
				config.PatchNamespaces = strings.Split(val, del)
			}
			break
		case "MONSTACHE_TIME_MACHINE_NS":
			if len(config.TimeMachineNamespaces) == 0 {
				config.TimeMachineNamespaces = strings.Split(val, del)
			}
			break
		default:
			continue
		}
	}
	return config
}

func (config *configOptions) loadVariableValueFromFile(name string, path string) (n string, v string, err error) {
	name = strings.TrimSuffix(name, "__FILE")
	f, err := os.Open(path)
	if err != nil {
		return name, "", fmt.Errorf("read value for %s from file failed: %s", name, err)
	}
	defer f.Close()
	c, err := ioutil.ReadAll(f)
	if err != nil {
		return name, "", fmt.Errorf("read value for %s from file failed: %s", name, err)
	}
	return name, string(c), nil
}

func (config *configOptions) loadRoutingNamespaces() *configOptions {
	for _, namespace := range config.RoutingNamespaces {
		routingNamespaces[namespace] = true
	}
	return config
}

func (config *configOptions) loadTimeMachineNamespaces() *configOptions {
	for _, namespace := range config.TimeMachineNamespaces {
		tmNamespaces[namespace] = true
	}
	return config
}

func (config *configOptions) loadPatchNamespaces() *configOptions {
	for _, namespace := range config.PatchNamespaces {
		patchNamespaces[namespace] = true
	}
	return config
}

func (config *configOptions) loadGridFsConfig() *configOptions {
	for _, namespace := range config.FileNamespaces {
		fileNamespaces[namespace] = true
	}
	return config
}

func (config configOptions) dump() {
	if config.MongoURL != "" {
		config.MongoURL = cleanMongoURL(config.MongoURL)
	}
	if config.MongoConfigURL != "" {
		config.MongoConfigURL = cleanMongoURL(config.MongoConfigURL)
	}
	if config.ElasticUser != "" {
		config.ElasticUser = redact
	}
	if config.ElasticPassword != "" {
		config.ElasticPassword = redact
	}
	if config.AWSConnect.AccessKey != "" {
		config.AWSConnect.AccessKey = redact
	}
	if config.AWSConnect.SecretKey != "" {
		config.AWSConnect.SecretKey = redact
	}
	if config.AWSConnect.Region != "" {
		config.AWSConnect.Region = redact
	}
	json, err := json.MarshalIndent(config, "", "  ")
	if err != nil {
		errorLog.Printf("Unable to print configuration: %s", err)
	} else {
		infoLog.Println(string(json))
	}
}

func (config *configOptions) validate() {
	if config.DisableChangeEvents && len(config.DirectReadNs) == 0 {
		errorLog.Fatalln("Direct read namespaces must be specified if change events are disabled")
	}
	if config.AWSConnect.enabled() {
		if err := config.AWSConnect.validate(); err != nil {
			errorLog.Fatalln(err)
		}
	}
	if len(config.DirectReadNs) > 0 {
		if config.ElasticMaxSeconds < 5 {
			warnLog.Println("Direct read performance degrades with small values for elasticsearch-max-seconds. Set to 5s or greater to remove this warning.")
		}
		if config.ElasticMaxDocs > 0 {
			warnLog.Println("For performance reasons it is recommended to use elasticsearch-max-bytes instead of elasticsearch-max-docs since doc size may vary")
		}
	}
	if config.StatsDuration != "" {
		_, err := time.ParseDuration(config.StatsDuration)
		if err != nil {
			errorLog.Fatalf("Unable to parse stats duration: %s", err)
		}
	}
}

func (config *configOptions) setDefaults() *configOptions {
	if !config.EnableOplog && len(config.ChangeStreamNs) == 0 {
		config.ChangeStreamNs = []string{""}
	}
	if config.DisableChangeEvents {
		config.ChangeStreamNs = []string{}
		config.EnableOplog = false
	}
	if config.MongoURL == "" {
		config.MongoURL = mongoURLDefault
	}
	if config.ClusterName != "" {
		if config.Worker != "" {
			config.ResumeName = fmt.Sprintf("%s:%s", config.ClusterName, config.Worker)
		} else {
			config.ResumeName = config.ClusterName
		}
		config.Resume = true
	} else if config.Worker != "" {
		config.ResumeName = config.Worker
	} else if config.ResumeName == "" {
		config.ResumeName = resumeNameDefault
	}
	if config.ElasticMaxConns == 0 {
		config.ElasticMaxConns = elasticMaxConnsDefault
	}
	if config.ElasticClientTimeout == 0 {
		config.ElasticClientTimeout = elasticClientTimeoutDefault
	}
	if config.MergePatchAttr == "" {
		config.MergePatchAttr = "json-merge-patches"
	}
	if config.ElasticMaxSeconds == 0 {
		if len(config.DirectReadNs) > 0 {
			config.ElasticMaxSeconds = 5
		} else {
			config.ElasticMaxSeconds = 1
		}
	}
	if config.ElasticMaxDocs == 0 {
		config.ElasticMaxDocs = elasticMaxDocsDefault
	}
	if config.ElasticMaxBytes == 0 {
		config.ElasticMaxBytes = elasticMaxBytesDefault
	}
	if config.ElasticHealth0 == 0 {
		config.ElasticHealth0 = 15
	}
	if config.ElasticHealth1 == 0 {
		config.ElasticHealth1 = 5
	}
	if config.HTTPServerAddr == "" {
		config.HTTPServerAddr = ":8080"
	}
	if config.StatsIndexFormat == "" {
		config.StatsIndexFormat = "monstache.stats.2006-01-02"
	}
	if config.TimeMachineIndexPrefix == "" {
		config.TimeMachineIndexPrefix = "log"
	}
	if config.TimeMachineIndexSuffix == "" {
		config.TimeMachineIndexSuffix = "2006-01-02"
	}
	if config.DeleteIndexPattern == "" {
		config.DeleteIndexPattern = "*"
	}
	if config.FileDownloaders == 0 && config.IndexFiles {
		config.FileDownloaders = fileDownloadersDefault
	}
	if config.RelateThreads == 0 {
		config.RelateThreads = relateThreadsDefault
	}
	if config.RelateBuffer == 0 {
		config.RelateBuffer = relateBufferDefault
	}
	if config.PostProcessors == 0 && processPlugin != nil {
		config.PostProcessors = postProcessorsDefault
	}
	if config.OplogTsFieldName == "" {
		config.OplogTsFieldName = "oplog_ts"
	}
	if config.OplogDateFieldName == "" {
		config.OplogDateFieldName = "oplog_date"
	}
	if config.OplogDateFieldFormat == "" {
		config.OplogDateFieldFormat = "2006/01/02 15:04:05"
	}
	if config.ConfigDatabaseName == "" {
		config.ConfigDatabaseName = configDatabaseNameDefault
	}
	if config.ResumeFromTimestamp > 0 {
		if config.ResumeFromTimestamp <= math.MaxInt32 {
			config.ResumeFromTimestamp = config.ResumeFromTimestamp << 32
		}
	}
	return config
}

func cleanMongoURL(URL string) string {
	const (
		scheme    = "mongodb://"
		schemeSrv = "mongodb+srv://"
	)
	url := URL
	hasScheme := strings.HasPrefix(url, scheme)
	hasSchemeSrv := strings.HasPrefix(url, schemeSrv)
	url = strings.TrimPrefix(url, scheme)
	url = strings.TrimPrefix(url, schemeSrv)
	userEnd := strings.IndexAny(url, "@")
	if userEnd != -1 {
		url = redact + "@" + url[userEnd+1:]
	}
	if hasScheme {
		url = scheme + url
	} else if hasSchemeSrv {
		url = schemeSrv + url
	}
	return url
}

func (config *configOptions) dialMongo(URL string) (*mongo.Client, error) {
	var clientOptions *options.ClientOptions
	if config.mongoClientOptions == nil {
		// use the initial URL to create most of the client options
		// save the client options for potential use later with shards
		rb := bson.NewRegistryBuilder()
		rb.RegisterTypeMapEntry(bsontype.DateTime, reflect.TypeOf(time.Time{}))
		reg := rb.Build()
		clientOptions = options.Client()
		clientOptions.ApplyURI(URL)
		clientOptions.SetAppName("monstache")
		clientOptions.SetRegistry(reg)
		config.mongoClientOptions = clientOptions
	} else {
		// subsequent client connections will only be for adding shards
		// for shards we only have the hostname and replica set
		// apply the hostname to the previously saved client options
		clientOptions = config.mongoClientOptions
		clientOptions.ApplyURI(URL)
	}
	client, err := mongo.NewClient(clientOptions)
	if err != nil {
		return nil, err
	}
	err = client.Connect(context.Background())
	if err != nil {
		return nil, err
	}
	err = client.Ping(context.Background(), nil)
	if err != nil {
		return nil, err
	}
	return client, nil
}

func (config *configOptions) NewHTTPClient() (client *http.Client, err error) {
	tlsConfig := &tls.Config{}
	if config.ElasticPemFile != "" {
		var ca []byte
		certs := x509.NewCertPool()
		if ca, err = ioutil.ReadFile(config.ElasticPemFile); err == nil {
			if ok := certs.AppendCertsFromPEM(ca); !ok {
				errorLog.Printf("No certs parsed successfully from %s", config.ElasticPemFile)
			}
			tlsConfig.RootCAs = certs
		} else {
			return client, err
		}
	}
	clientAuth := config.ElasticPKIAuth
	if clientAuth.enabled() {
		if err = clientAuth.validate(); err != nil {
			return client, err
		}
		var clientCert tls.Certificate
		clientCert, err = tls.LoadX509KeyPair(clientAuth.CertFile, clientAuth.KeyFile)
		if err != nil {
			return client, err
		}
		tlsConfig.Certificates = []tls.Certificate{clientCert}
	}
	if config.ElasticValidatePemFile == false {
		// Turn off validation
		tlsConfig.InsecureSkipVerify = true
	}
	transport := &http.Transport{
		DisableCompression:  !config.Gzip,
		TLSHandshakeTimeout: time.Duration(30) * time.Second,
		TLSClientConfig:     tlsConfig,
	}
	client = &http.Client{
		Timeout:   time.Duration(config.ElasticClientTimeout) * time.Second,
		Transport: transport,
	}
	if config.AWSConnect.enabled() {
		var creds *credentials.Credentials
		if config.AWSConnect.Strategy == awsCredentialStrategyStatic {
			creds = credentials.NewStaticCredentials(config.AWSConnect.AccessKey, config.AWSConnect.SecretKey, "")
		} else if config.AWSConnect.Strategy == awsCredentialStrategyFile {
			creds = credentials.NewCredentials(&credentials.SharedCredentialsProvider{
				Filename: config.AWSConnect.CredentialsFile,
				Profile:  config.AWSConnect.Profile,
			})
		} else if config.AWSConnect.Strategy == awsCredentialStrategyEnv {
			creds = credentials.NewCredentials(&credentials.EnvProvider{})
		} else if config.AWSConnect.Strategy == awsCredentialStrategyEndpoint {
			creds = credentials.NewCredentials(defaults.RemoteCredProvider(*defaults.Config(), defaults.Handlers()))
		} else if config.AWSConnect.Strategy == awsCredentialStrategyChained {
			creds = credentials.NewChainCredentials([]credentials.Provider{
				&credentials.EnvProvider{},
				&credentials.SharedCredentialsProvider{
					Filename: config.AWSConnect.CredentialsFile,
					Profile:  config.AWSConnect.Profile,
				},
				defaults.RemoteCredProvider(*defaults.Config(), defaults.Handlers()),
			})
		}
		config.AWSConnect.creds = creds
		client = aws.NewV4SigningClientWithHTTPClient(creds, config.AWSConnect.Region, client)
	}
	return client, err
}

func (ic *indexClient) doDrop(op *gtm.Op) (err error) {
	if db, drop := op.IsDropDatabase(); drop {
		if ic.config.DroppedDatabases {
			if err = ic.deleteIndexes(db); err == nil {
				if e := ic.dropDBMeta(db); e != nil {
					errorLog.Printf("Unable to delete metadata for db: %s", e)
				}
			}
		}
	} else if col, drop := op.IsDropCollection(); drop {
		if ic.config.DroppedCollections {
			if err = ic.deleteIndex(op.GetDatabase() + "." + col); err == nil {
				if e := ic.dropCollectionMeta(op.GetDatabase() + "." + col); e != nil {
					errorLog.Printf("Unable to delete metadata for collection: %s", e)
				}
			}
		}
	}
	return
}

func (ic *indexClient) hasFileContent(op *gtm.Op) (ingest bool) {
	if !ic.config.IndexFiles {
		return
	}
	return fileNamespaces[op.Namespace]
}

func (ic *indexClient) addPatch(op *gtm.Op, objectID string,
	indexType *indexMapping, meta *indexingMeta) (err error) {
	var merges []interface{}
	var toJSON []byte
	if op.IsSourceDirect() {
		return nil
	}
	if op.Timestamp.T == 0 {
		return nil
	}
	client, config := ic.client, ic.config
	if op.IsUpdate() {
		ctx := context.Background()
		service := client.Get()
		service.Id(objectID)
		service.Index(indexType.Index)
		if meta.ID != "" {
			service.Id(meta.ID)
		}
		if meta.Index != "" {
			service.Index(meta.Index)
		}
		if meta.Routing != "" {
			service.Routing(meta.Routing)
		}
		if meta.Parent != "" {
			service.Parent(meta.Parent)
		}
		var resp *elastic.GetResult
		if resp, err = service.Do(ctx); err == nil {
			if resp.Found {
				var src map[string]interface{}
				if err = json.Unmarshal(resp.Source, &src); err == nil {
					if val, ok := src[config.MergePatchAttr]; ok {
						merges = val.([]interface{})
						for _, m := range merges {
							entry := m.(map[string]interface{})
							entry["ts"] = int(entry["ts"].(float64))
							entry["v"] = int(entry["v"].(float64))
						}
					}
					delete(src, config.MergePatchAttr)
					var fromJSON, mergeDoc []byte
					if fromJSON, err = json.Marshal(src); err == nil {
						if toJSON, err = json.Marshal(op.Data); err == nil {
							if mergeDoc, err = jsonpatch.CreateMergePatch(fromJSON, toJSON); err == nil {
								merge := make(map[string]interface{})
								merge["ts"] = op.Timestamp.T
								merge["p"] = string(mergeDoc)
								merge["v"] = len(merges) + 1
								merges = append(merges, merge)
								op.Data[config.MergePatchAttr] = merges
							}
						}
					}
				}
			} else {
				err = errors.New("Last document revision not found")
			}

		}
	} else {
		if _, found := op.Data[config.MergePatchAttr]; !found {
			if toJSON, err = json.Marshal(op.Data); err == nil {
				merge := make(map[string]interface{})
				merge["v"] = 1
				merge["ts"] = op.Timestamp.T
				merge["p"] = string(toJSON)
				merges = append(merges, merge)
				op.Data[config.MergePatchAttr] = merges
			}
		}
	}
	return
}

func (ic *indexClient) doIndexing(op *gtm.Op) (err error) {
	meta := parseIndexMeta(op)
	if meta.Skip {
		return
	}
	ic.prepareDataForIndexing(op)
	objectID, indexType := opIDToString(op), ic.mapIndex(op)
	if objectID == "" {
		return errors.New("Unable to index document due to empty _id value")
	}
	if ic.config.EnablePatches {
		if patchNamespaces[op.Namespace] {
			if e := ic.addPatch(op, objectID, indexType, meta); e != nil {
				errorLog.Printf("Unable to save json-patch info: %s", e)
			}
		}
	}
	ingestAttachment := false
	if ic.hasFileContent(op) {
		ingestAttachment = op.Data["file"] != nil
	}
	if ic.config.IndexAsUpdate && meta.Pipeline == "" && ingestAttachment == false {
		req := elastic.NewBulkUpdateRequest()
		req.UseEasyJSON(ic.config.EnableEasyJSON)
		req.Id(objectID)
		req.Index(indexType.Index)
		req.Doc(op.Data)
		req.DocAsUpsert(true)
		if meta.ID != "" {
			req.Id(meta.ID)
		}
		if meta.Index != "" {
			req.Index(meta.Index)
		}
		if meta.Type != "" {
		}
		if meta.Routing != "" {
			req.Routing(meta.Routing)
		}
		if meta.Parent != "" {
			req.Parent(meta.Parent)
		}
		if meta.RetryOnConflict != 0 {
			req.RetryOnConflict(meta.RetryOnConflict)
		}
		if _, err = req.Source(); err == nil {
			ic.bulk.Add(req)
		}
	} else {
		req := elastic.NewBulkIndexRequest()
		req.UseEasyJSON(ic.config.EnableEasyJSON)
		req.Id(objectID)
		req.Index(indexType.Index)
		req.Pipeline(indexType.Pipeline)
		req.Doc(op.Data)
		if meta.ID != "" {
			req.Id(meta.ID)
		}
		if meta.Index != "" {
			req.Index(meta.Index)
		}
		if meta.Routing != "" {
			req.Routing(meta.Routing)
		}
		if meta.Parent != "" {
			req.Parent(meta.Parent)
		}
		if meta.Version != 0 {
			req.Version(meta.Version)
		}
		if meta.VersionType != "" {
			req.VersionType(meta.VersionType)
		}
		if meta.Pipeline != "" {
			req.Pipeline(meta.Pipeline)
		}
		if meta.RetryOnConflict != 0 {
			req.RetryOnConflict(meta.RetryOnConflict)
		}
		if ingestAttachment {
			req.Pipeline("attachment")
		}
		if _, err = req.Source(); err == nil {
			ic.bulk.Add(req)
		}
	}

	if meta.shouldSave(ic.config) {
		if e := ic.setIndexMeta(op.Namespace, objectID, meta); e != nil {
			errorLog.Printf("Unable to save routing info: %s", e)
		}
	}

	if tmNamespaces[op.Namespace] {
		if op.IsSourceOplog() || ic.config.TimeMachineDirectReads {
			t := time.Now().UTC()
			tmIndex := func(idx string) string {
				pre, suf := ic.config.TimeMachineIndexPrefix, ic.config.TimeMachineIndexSuffix
				tmFormat := strings.Join([]string{pre, idx, t.Format(suf)}, ".")
				return strings.ToLower(tmFormat)
			}
			data := make(map[string]interface{})
			for k, v := range op.Data {
				data[k] = v
			}
			data["_source_id"] = objectID
			if ic.config.IndexOplogTime == false {
				secs := int64(op.Timestamp.T)
				t := time.Unix(secs, 0).UTC()
				data[ic.config.OplogTsFieldName] = op.Timestamp
				data[ic.config.OplogDateFieldName] = t.Format(ic.config.OplogDateFieldFormat)
			}
			req := elastic.NewBulkIndexRequest()
			req.UseEasyJSON(ic.config.EnableEasyJSON)
			req.Index(tmIndex(indexType.Index))
			req.Pipeline(indexType.Pipeline)
			req.Routing(objectID)
			req.Doc(data)
			if meta.Index != "" {
				req.Index(tmIndex(meta.Index))
			}
			if meta.Pipeline != "" {
				req.Pipeline(meta.Pipeline)
			}
			if ingestAttachment {
				req.Pipeline("attachment")
			}
			if _, err = req.Source(); err == nil {
				ic.bulk.Add(req)
			}
		}
	}
	return
}

func (ic *indexClient) doIndex(op *gtm.Op) (err error) {
	if err = ic.mapData(op); err == nil {
		if op.Data != nil {
			err = ic.doIndexing(op)
		} else if op.IsUpdate() {
			ic.doDelete(op)
		}
	}
	return
}

func (ic *indexClient) runProcessor(op *gtm.Op) (err error) {
	input := &monstachemap.ProcessPluginInput{
		ElasticClient:        ic.client,
		ElasticBulkProcessor: ic.bulk,
		Timestamp:            op.Timestamp,
	}
	input.Document = op.Data
	if op.IsDelete() {
		input.Document = map[string]interface{}{
			"_id": op.Id,
		}
	}
	input.Namespace = op.Namespace
	input.Database = op.GetDatabase()
	input.Collection = op.GetCollection()
	input.Operation = op.Operation
	input.MongoClient = ic.mongo
	input.UpdateDescription = op.UpdateDescription
	err = processPlugin(input)
	return
}

func (ic *indexClient) routeProcess(op *gtm.Op) (err error) {
	rop := &gtm.Op{
		Id:                op.Id,
		Operation:         op.Operation,
		Namespace:         op.Namespace,
		Source:            op.Source,
		Timestamp:         op.Timestamp,
		UpdateDescription: op.UpdateDescription,
	}
	if op.Data != nil {
		var data []byte
		data, err = bson.Marshal(op.Data)
		if err == nil {
			var m map[string]interface{}
			err = bson.Unmarshal(data, &m)
			if err == nil {
				rop.Data = m
			}
		}
	}
	ic.processC <- rop
	return
}

func (ic *indexClient) routeDrop(op *gtm.Op) (err error) {
	ic.bulk.Flush()
	err = ic.doDrop(op)
	return
}

func (ic *indexClient) routeDeleteRelate(op *gtm.Op) (err error) {
	if rs := relates[op.Namespace]; len(rs) != 0 {
		var delData map[string]interface{}
		useFind := false
		for _, r := range rs {
			if r.SrcField != "_id" {
				useFind = true
				break
			}
		}
		if useFind {
			delData = ic.findDeletedSrcDoc(op)
		} else {
			delData = map[string]interface{}{
				"_id": op.Id,
			}
		}
		if delData != nil {
			rop := &gtm.Op{
				Id:        op.Id,
				Operation: op.Operation,
				Namespace: op.Namespace,
				Source:    op.Source,
				Timestamp: op.Timestamp,
				Data:      delData,
			}
			select {
			case ic.relateC <- rop:
			default:
				errorLog.Printf(relateQueueOverloadMsg, rop.Namespace, rop.Id)
			}
		}
	}
	return

}

func (ic *indexClient) routeDelete(op *gtm.Op) (err error) {
	if len(ic.config.Relate) > 0 {
		err = ic.routeDeleteRelate(op)
	}
	ic.doDelete(op)
	return
}

func (ic *indexClient) routeDataRelate(op *gtm.Op) (skip bool, err error) {
	rs := relates[op.Namespace]
	if len(rs) == 0 {
		return
	}
	skip = true
	for _, r := range rs {
		if r.KeepSrc {
			skip = false
			break
		}
	}
	if skip {
		select {
		case ic.relateC <- op:
		default:
			errorLog.Printf(relateQueueOverloadMsg, op.Namespace, op.Id)
		}
	} else {
		rop := &gtm.Op{
			Id:                op.Id,
			Operation:         op.Operation,
			Namespace:         op.Namespace,
			Source:            op.Source,
			Timestamp:         op.Timestamp,
			UpdateDescription: op.UpdateDescription,
		}
		var data []byte
		data, err = bson.Marshal(op.Data)
		if err == nil {
			var m map[string]interface{}
			err = bson.Unmarshal(data, &m)
			if err == nil {
				rop.Data = m
			}
		}
		select {
		case ic.relateC <- rop:
		default:
			errorLog.Printf(relateQueueOverloadMsg, rop.Namespace, rop.Id)
		}
	}
	return
}

func (ic *indexClient) routeData(op *gtm.Op) (err error) {
	skip := false
	if op.IsSourceOplog() && len(ic.config.Relate) > 0 {
		skip, err = ic.routeDataRelate(op)
	}
	if !skip {
		if ic.hasFileContent(op) {
			ic.fileC <- op
		} else {
			ic.indexC <- op
		}
	}
	return
}

func (ic *indexClient) routeOp(op *gtm.Op) (err error) {
	if processPlugin != nil {
		err = ic.routeProcess(op)
	}
	if op.IsDrop() {
		err = ic.routeDrop(op)
	} else if op.IsDelete() {
		err = ic.routeDelete(op)
	} else if op.Data != nil {
		err = ic.routeData(op)
	}
	return
}

func (ic *indexClient) processErr(err error) {
	config := ic.config
	mux.Lock()
	defer mux.Unlock()
	exitStatus = 1
	errorLog.Println(err)
	if config.FailFast {
		os.Exit(exitStatus)
	}
}

func (ic *indexClient) doIndexStats() (err error) {
	var hostname string
	doc := make(map[string]interface{})
	t := time.Now().UTC()
	doc["Timestamp"] = t.Format("2006-01-02T15:04:05")
	hostname, err = os.Hostname()
	if err == nil {
		doc["Host"] = hostname
	}
	doc["Pid"] = os.Getpid()
	doc["Stats"] = ic.bulk.Stats()
	index := strings.ToLower(t.Format(ic.config.StatsIndexFormat))
	req := elastic.NewBulkIndexRequest().Index(index)
	req.UseEasyJSON(ic.config.EnableEasyJSON)
	req.Doc(doc)
	ic.bulkStats.Add(req)
	return
}

func (ic *indexClient) dropDBMeta(db string) (err error) {
	if ic.config.DeleteStrategy == statefulDeleteStrategy {
		col := ic.mongo.Database(ic.config.ConfigDatabaseName).Collection("meta")
		q := bson.M{"db": db}
		_, err = col.DeleteMany(context.Background(), q)
	}
	return
}

func (ic *indexClient) dropCollectionMeta(namespace string) (err error) {
	if ic.config.DeleteStrategy == statefulDeleteStrategy {
		col := ic.mongo.Database(ic.config.ConfigDatabaseName).Collection("meta")
		q := bson.M{"namespace": namespace}
		_, err = col.DeleteMany(context.Background(), q)
	}
	return
}

func (meta *indexingMeta) load(metaAttrs map[string]interface{}) {
	var v interface{}
	var ok bool
	var s string
	if _, ok = metaAttrs["skip"]; ok {
		meta.Skip = true
	}
	if v, ok = metaAttrs["routing"]; ok {
		meta.Routing = fmt.Sprintf("%v", v)
	}
	if v, ok = metaAttrs["index"]; ok {
		meta.Index = fmt.Sprintf("%v", v)
	}
	if v, ok = metaAttrs["id"]; ok {
		op := &gtm.Op{
			Id: v,
		}
		meta.ID = opIDToString(op)
	}
	if v, ok = metaAttrs["type"]; ok {
		meta.Type = fmt.Sprintf("%v", v)
	}
	if v, ok = metaAttrs["parent"]; ok {
		meta.Parent = fmt.Sprintf("%v", v)
	}
	if v, ok = metaAttrs["version"]; ok {
		s = fmt.Sprintf("%v", v)
		if version, err := strconv.ParseInt(s, 10, 64); err == nil {
			meta.Version = version
		} else {
			errorLog.Printf("Error applying version metadata: %s", err)
		}
	}
	if v, ok = metaAttrs["versionType"]; ok {
		meta.VersionType = fmt.Sprintf("%v", v)
	}
	if v, ok = metaAttrs["pipeline"]; ok {
		meta.Pipeline = fmt.Sprintf("%v", v)
	}
	if v, ok = metaAttrs["retryOnConflict"]; ok {
		s = fmt.Sprintf("%v", v)
		if roc, err := strconv.Atoi(s); err == nil {
			meta.RetryOnConflict = roc
		} else {
			errorLog.Printf("Error applying retryOnConflict metadata: %s", err)
		}
	}
}

func (meta *indexingMeta) shouldSave(config *configOptions) bool {
	if config.DeleteStrategy == statefulDeleteStrategy {
		return (meta.Routing != "" ||
			meta.Index != "" ||
			meta.Type != "" ||
			meta.Parent != "" ||
			meta.Pipeline != "")
	}
	return false
}

func (ic *indexClient) setIndexMeta(namespace, id string, meta *indexingMeta) error {
	config := ic.config
	col := ic.mongo.Database(config.ConfigDatabaseName).Collection("meta")
	metaID := fmt.Sprintf("%s.%s", namespace, id)
	doc := map[string]interface{}{
		"id":        meta.ID,
		"routing":   meta.Routing,
		"index":     meta.Index,
		"type":      meta.Type,
		"parent":    meta.Parent,
		"pipeline":  meta.Pipeline,
		"db":        strings.SplitN(namespace, ".", 2)[0],
		"namespace": namespace,
	}
	opts := options.Update()
	opts.SetUpsert(true)
	_, err := col.UpdateOne(context.Background(), bson.M{
		"_id": metaID,
	}, bson.M{
		"$set": doc,
	}, opts)
	return err
}

func (ic *indexClient) getIndexMeta(namespace, id string) (meta *indexingMeta) {
	meta = &indexingMeta{}
	config := ic.config
	col := ic.mongo.Database(config.ConfigDatabaseName).Collection("meta")
	metaID := fmt.Sprintf("%s.%s", namespace, id)
	result := col.FindOne(context.Background(), bson.M{
		"_id": metaID,
	})
	if err := result.Err(); err == nil {
		doc := make(map[string]interface{})
		if err = result.Decode(&doc); err == nil {
			if doc["id"] != nil {
				meta.ID = doc["id"].(string)
			}
			if doc["routing"] != nil {
				meta.Routing = doc["routing"].(string)
			}
			if doc["index"] != nil {
				meta.Index = strings.ToLower(doc["index"].(string))
			}
			if doc["type"] != nil {
				meta.Type = doc["type"].(string)
			}
			if doc["parent"] != nil {
				meta.Parent = doc["parent"].(string)
			}
			if doc["pipeline"] != nil {
				meta.Pipeline = doc["pipeline"].(string)
			}
			col.DeleteOne(context.Background(), bson.M{"_id": metaID})
		}
	}
	return
}

func loadBuiltinFunctions(client *mongo.Client, config *configOptions) {
	scriptEnvMaps := []map[string]*executionEnv{mapEnvs, filterEnvs}
	loadBuiltinFunctionsForEnvs(scriptEnvMaps, client, config)
}

func loadBuiltinFunctionsForEnvs(envMaps []map[string]*executionEnv, client *mongo.Client, config *configOptions) {
	for _, envMap := range envMaps {
		for ns, env := range envMap {
			var fa *findConf
			fa = &findConf{
				client: client,
				name:   "findId",
				vm:     env.VM,
				ns:     ns,
				byID:   true,
			}
			if err := env.VM.Set(fa.name, makeFind(fa)); err != nil {
				errorLog.Fatalln(err)
			}
			fa = &findConf{
				client: client,
				name:   "findOne",
				vm:     env.VM,
				ns:     ns,
			}
			if err := env.VM.Set(fa.name, makeFind(fa)); err != nil {
				errorLog.Fatalln(err)
			}
			fa = &findConf{
				client: client,
				name:   "find",
				vm:     env.VM,
				ns:     ns,
				multi:  true,
			}
			if err := env.VM.Set(fa.name, makeFind(fa)); err != nil {
				errorLog.Fatalln(err)
			}
			fa = &findConf{
				client:        client,
				name:          "pipe",
				vm:            env.VM,
				ns:            ns,
				multi:         true,
				pipe:          true,
				pipeAllowDisk: config.PipeAllowDisk,
			}
			if err := env.VM.Set(fa.name, makeFind(fa)); err != nil {
				errorLog.Fatalln(err)
			}
		}
	}
}

func (fc *findCall) setDatabase(topts map[string]interface{}) (err error) {
	if ov, ok := topts["database"]; ok {
		if ovs, ok := ov.(string); ok {
			fc.db = ovs
		} else {
			err = errors.New("Invalid database option value")
		}
	}
	return
}

func (fc *findCall) setCollection(topts map[string]interface{}) (err error) {
	if ov, ok := topts["collection"]; ok {
		if ovs, ok := ov.(string); ok {
			fc.col = ovs
		} else {
			err = errors.New("Invalid collection option value")
		}
	}
	return
}

func (fc *findCall) setSelect(topts map[string]interface{}) (err error) {
	if ov, ok := topts["select"]; ok {
		if ovsel, ok := ov.(map[string]interface{}); ok {
			for k, v := range ovsel {
				if vi, ok := v.(int64); ok {
					fc.sel[k] = int(vi)
				}
			}
		} else {
			err = errors.New("Invalid select option value")
		}
	}
	return
}

func (fc *findCall) setSort(topts map[string]interface{}) (err error) {
	if ov, ok := topts["sort"]; ok {
		if ovsort, ok := ov.(map[string]interface{}); ok {
			for k, v := range ovsort {
				if vi, ok := v.(int64); ok {
					fc.sort[k] = int(vi)
				}
			}
		} else {
			err = errors.New("Invalid sort option value")
		}
		fc.setSort(map[string]interface{}{"joe": "rick"})
	}
	return
}

func (fc *findCall) setLimit(topts map[string]interface{}) (err error) {
	if ov, ok := topts["limit"]; ok {
		if ovl, ok := ov.(int64); ok {
			fc.limit = int(ovl)
		} else {
			err = errors.New("Invalid limit option value")
		}
	}
	return
}

func (fc *findCall) setQuery(v otto.Value) (err error) {
	var q interface{}
	if q, err = v.Export(); err == nil {
		fc.query = fc.restoreIds(deepExportValue(q))
	}
	return
}

func (fc *findCall) setOptions(v otto.Value) (err error) {
	var opts interface{}
	if opts, err = v.Export(); err == nil {
		switch topts := opts.(type) {
		case map[string]interface{}:
			if err = fc.setDatabase(topts); err != nil {
				return
			}
			if err = fc.setCollection(topts); err != nil {
				return
			}
			if err = fc.setSelect(topts); err != nil {
				return
			}
			if fc.isMulti() {
				if err = fc.setSort(topts); err != nil {
					return
				}
				if err = fc.setLimit(topts); err != nil {
					return
				}
			}
		default:
			err = errors.New("Invalid options argument")
			return
		}
	} else {
		err = errors.New("Invalid options argument")
	}
	return
}

func (fc *findCall) setDefaults() {
	if fc.config.ns != "" {
		ns := strings.SplitN(fc.config.ns, ".", 2)
		fc.db = ns[0]
		fc.col = ns[1]
	}
}

func (fc *findCall) getCollection() *mongo.Collection {
	return fc.client.Database(fc.db).Collection(fc.col)
}

func (fc *findCall) getVM() *otto.Otto {
	return fc.config.vm
}

func (fc *findCall) getFunctionName() string {
	return fc.config.name
}

func (fc *findCall) isMulti() bool {
	return fc.config.multi
}

func (fc *findCall) isPipe() bool {
	return fc.config.pipe
}

func (fc *findCall) pipeAllowDisk() bool {
	return fc.config.pipeAllowDisk
}

func (fc *findCall) logError(err error) {
	errorLog.Printf("Error in function %s: %s\n", fc.getFunctionName(), err)
}

func (fc *findCall) restoreIds(v interface{}) (r interface{}) {
	switch vt := v.(type) {
	case string:
		if oi, err := primitive.ObjectIDFromHex(vt); err == nil {
			r = oi
		} else {
			r = v
		}
	case []map[string]interface{}:
		var avs []interface{}
		for _, av := range vt {
			mvs := make(map[string]interface{})
			for k, v := range av {
				mvs[k] = fc.restoreIds(v)
			}
			avs = append(avs, mvs)
		}
		r = avs
	case []interface{}:
		var avs []interface{}
		for _, av := range vt {
			avs = append(avs, fc.restoreIds(av))
		}
		r = avs
	case map[string]interface{}:
		mvs := make(map[string]interface{})
		for k, v := range vt {
			mvs[k] = fc.restoreIds(v)
		}
		r = mvs
	default:
		r = v
	}
	return
}

func (fc *findCall) execute() (r otto.Value, err error) {
	var cursor *mongo.Cursor
	col := fc.getCollection()
	query := fc.query
	if fc.isMulti() {
		if fc.isPipe() {
			ao := options.Aggregate()
			ao.SetAllowDiskUse(fc.pipeAllowDisk())
			cursor, err = col.Aggregate(context.Background(), query, ao)
			if err != nil {
				return
			}
		} else {
			fo := options.Find()
			if fc.limit > 0 {
				fo.SetLimit(int64(fc.limit))
			}
			if len(fc.sort) > 0 {
				fo.SetSort(fc.sort)
			}
			if len(fc.sel) > 0 {
				fo.SetProjection(fc.sel)
			}
			cursor, err = col.Find(context.Background(), query, fo)
			if err != nil {
				return
			}
		}
		var rdocs []map[string]interface{}
		for cursor.Next(context.Background()) {
			doc := make(map[string]interface{})
			if err = cursor.Decode(&doc); err != nil {
				return
			}
			rdocs = append(rdocs, convertMapJavascript(doc))
		}
		r, err = fc.getVM().ToValue(rdocs)
	} else {
		fo := options.FindOne()
		if fc.config.byID {
			query = bson.M{"_id": query}
		}
		if len(fc.sel) > 0 {
			fo.SetProjection(fc.sel)
		}
		result := col.FindOne(context.Background(), query, fo)
		if err = result.Err(); err == nil {
			doc := make(map[string]interface{})
			if err = result.Decode(&doc); err == nil {
				rdoc := convertMapJavascript(doc)
				r, err = fc.getVM().ToValue(rdoc)
			}
		}
	}
	return
}

func makeFind(fa *findConf) func(otto.FunctionCall) otto.Value {
	return func(call otto.FunctionCall) (r otto.Value) {
		var err error
		fc := &findCall{
			config: fa,
			client: fa.client,
			sort:   make(map[string]int),
			sel:    make(map[string]int),
		}
		fc.setDefaults()
		args := call.ArgumentList
		argLen := len(args)
		r = otto.NullValue()
		if argLen >= 1 {
			if argLen >= 2 {
				if err = fc.setOptions(call.Argument(1)); err != nil {
					fc.logError(err)
					return
				}
			}
			if fc.db == "" || fc.col == "" {
				fc.logError(errors.New("Find call must specify db and collection"))
				return
			}
			if err = fc.setQuery(call.Argument(0)); err == nil {
				var result otto.Value
				if result, err = fc.execute(); err == nil {
					r = result
				} else if err != mongo.ErrNoDocuments {
					fc.logError(err)
				}
			} else {
				fc.logError(err)
			}
		} else {
			fc.logError(errors.New("At least one argument is required"))
		}
		return
	}
}

func (ic *indexClient) findDeletedSrcDoc(op *gtm.Op) map[string]interface{} {
	objectID := opIDToString(op)
	termQuery := elastic.NewTermQuery("_id", objectID)
	search := ic.client.Search()
	search.Size(1)
	search.Index(ic.config.DeleteIndexPattern)
	search.Query(termQuery)
	searchResult, err := search.Do(context.Background())
	if err != nil {
		errorLog.Printf("Unable to find deleted document %s: %s", objectID, err)
		return nil
	}
	if searchResult.Hits == nil {
		errorLog.Printf("Unable to find deleted document %s", objectID)
		return nil
	}
	if searchResult.TotalHits() == 0 {
		errorLog.Printf("Found no hits for deleted document %s", objectID)
		return nil
	}
	if searchResult.TotalHits() > 1 {
		errorLog.Printf("Found multiple hits for deleted document %s", objectID)
		return nil
	}
	hit := searchResult.Hits.Hits[0]
	if hit.Source == nil {
		errorLog.Printf("Source unavailable for deleted document %s", objectID)
		return nil
	}
	var src map[string]interface{}
	if err = json.Unmarshal(hit.Source, &src); err == nil {
		src["_id"] = op.Id
		return src
	}
	errorLog.Printf("Unable to unmarshal deleted document %s: %s", objectID, err)
	return nil
}

func tsVersion(ts primitive.Timestamp) int64 {
	t, i := int64(ts.T), int64(ts.I)
	version := (t << 32) | i
	return version
}

func (ic *indexClient) doDelete(op *gtm.Op) {
	req := elastic.NewBulkDeleteRequest()
	req.UseEasyJSON(ic.config.EnableEasyJSON)
	if ic.config.DeleteStrategy == ignoreDeleteStrategy {
		return
	}
	objectID, indexType, meta := opIDToString(op), ic.mapIndex(op), &indexingMeta{}
	if objectID == "" {
		errorLog.Println("Unable to delete document due to empty _id value")
		return
	}
	req.Id(objectID)
	if ic.config.IndexAsUpdate == false {
		req.Version(tsVersion(op.Timestamp))
		req.VersionType("external")
	}
	if ic.config.DeleteStrategy == statefulDeleteStrategy {
		if routingNamespaces[""] || routingNamespaces[op.Namespace] {
			meta = ic.getIndexMeta(op.Namespace, objectID)
		}
		req.Index(indexType.Index)
		if meta.Index != "" {
			req.Index(meta.Index)
		}
		if meta.Routing != "" {
			req.Routing(meta.Routing)
		}
		if meta.Parent != "" {
			req.Parent(meta.Parent)
		}
	} else if ic.config.DeleteStrategy == statelessDeleteStrategy {
		if routingNamespaces[""] || routingNamespaces[op.Namespace] {
			termQuery := elastic.NewTermQuery("_id", objectID)
			search := ic.client.Search()
			search.FetchSource(false)
			search.Size(1)
			search.Index(ic.config.DeleteIndexPattern)
			search.Query(termQuery)
			searchResult, err := search.Do(context.Background())
			if err != nil {
				errorLog.Printf("Unable to delete document %s: %s",
					objectID, err)
				return
			}
			if searchResult.Hits != nil && searchResult.TotalHits() == 1 {
				hit := searchResult.Hits.Hits[0]
				req.Index(hit.Index)
				if hit.Routing != "" {
					req.Routing(hit.Routing)
				}
				if hit.Parent != "" {
					req.Parent(hit.Parent)
				}
			} else {
				errorLog.Printf("Failed to find unique document %s for deletion using index pattern %s",
					objectID, ic.config.DeleteIndexPattern)
				return
			}
		} else {
			req.Index(indexType.Index)
		}
	} else {
		return
	}
	ic.bulk.Add(req)
	return
}

func logRotateDefaults() logRotate {
	return logRotate{
		MaxSize:    500, //megabytes
		MaxAge:     28,  // days
		MaxBackups: 5,
		LocalTime:  false,
		Compress:   false,
	}
}

func gtmDefaultSettings() gtmSettings {
	return gtmSettings{
		ChannelSize:    gtmChannelSizeDefault,
		BufferSize:     32,
		BufferDuration: "75ms",
		MaxAwaitTime:   "",
	}
}

func (ic *indexClient) notifySdFailed(err error) {
	if err != nil {
		errorLog.Printf("Systemd notification failed: %s", err)
	} else {
		if ic.config.Verbose {
			warnLog.Println("Systemd notification not supported (i.e. NOTIFY_SOCKET is unset)")
		}
	}
}

func (ic *indexClient) watchdogSdFailed(err error) {
	if err != nil {
		errorLog.Printf("Error determining systemd WATCHDOG interval: %s", err)
	} else {
		if ic.config.Verbose {
			warnLog.Println("Systemd WATCHDOG not enabled")
		}
	}
}

func (ctx *httpServerCtx) serveHTTP() {
	s := ctx.httpServer
	if ctx.config.Verbose {
		infoLog.Printf("Starting http server at %s", s.Addr)
	}
	ctx.started = time.Now()
	err := s.ListenAndServe()
	if !ctx.shutdown {
		errorLog.Fatalf("Unable to serve http at address %s: %s", s.Addr, err)
	}
}

func (ctx *httpServerCtx) buildServer() {
	mux := http.NewServeMux()
	mux.HandleFunc("/started", func(w http.ResponseWriter, r *http.Request) {
		w.WriteHeader(200)
		data := (time.Now().Sub(ctx.started)).String()
		w.Write([]byte(data))
	})
	mux.HandleFunc("/healthz", func(w http.ResponseWriter, req *http.Request) {
		w.WriteHeader(200)
		w.Write([]byte("ok"))
	})
	if ctx.config.Stats {
		mux.HandleFunc("/stats", func(w http.ResponseWriter, req *http.Request) {
			stats, err := json.MarshalIndent(ctx.bulk.Stats(), "", "    ")
			if err == nil {
				w.Header().Set("Content-Type", "application/json")
				w.WriteHeader(200)
				w.Write(stats)
				fmt.Fprintln(w)
			} else {
				w.WriteHeader(500)
				fmt.Fprintf(w, "Unable to print statistics: %s", err)
			}
		})
	}
	mux.HandleFunc("/instance", func(w http.ResponseWriter, req *http.Request) {
		hostname, err := os.Hostname()
		if err != nil {
			w.WriteHeader(500)
			fmt.Fprintf(w, "Unable to get hostname for instance info: %s", err)
			return
		}
		status := instanceStatus{
			Pid:         os.Getpid(),
			Hostname:    hostname,
			ResumeName:  ctx.config.ResumeName,
			ClusterName: ctx.config.ClusterName,
		}
		respC := make(chan *statusResponse)
		statusReq := &statusRequest{
			responseC: respC,
		}
		timer := time.NewTimer(5 * time.Second)
		defer timer.Stop()
		select {
		case ctx.statusReqC <- statusReq:
			srsp := <-respC
			if srsp != nil {
				status.Enabled = srsp.enabled
				status.LastTs = srsp.lastTs
				if srsp.lastTs.T != 0 {
					status.LastTsFormat = time.Unix(int64(srsp.lastTs.T), 0).Format("2006-01-02T15:04:05")
				}
			}
			data, err := json.Marshal(status)
			if err != nil {
				w.WriteHeader(500)
				fmt.Fprintf(w, "Unable to print instance info: %s", err)
				break
			}
			w.Header().Set("Content-Type", "application/json")
			w.WriteHeader(200)
			w.Write(data)
			fmt.Fprintln(w)
			break
		case <-timer.C:
			w.WriteHeader(500)
			fmt.Fprintf(w, "Timeout getting instance info")
			break
		}
	})
	if ctx.config.Pprof {
		mux.HandleFunc("/debug/pprof/", pprof.Index)
		mux.HandleFunc("/debug/pprof/cmdline", pprof.Cmdline)
		mux.HandleFunc("/debug/pprof/profile", pprof.Profile)
		mux.HandleFunc("/debug/pprof/symbol", pprof.Symbol)
		mux.HandleFunc("/debug/pprof/trace", pprof.Trace)
	}
	s := &http.Server{
		Addr:     ctx.config.HTTPServerAddr,
		Handler:  mux,
		ErrorLog: errorLog,
	}
	ctx.httpServer = s
}

func (ic *indexClient) startNotify() {
	go ic.notifySd()
}

func (ic *indexClient) notifySd() {
	var interval time.Duration
	config := ic.config
	if config.Verbose {
		infoLog.Println("Sending systemd READY=1")
	}
	sent, err := daemon.SdNotify(false, "READY=1")
	if sent {
		if config.Verbose {
			infoLog.Println("READY=1 successfully sent to systemd")
		}
	} else {
		ic.notifySdFailed(err)
		return
	}
	interval, err = daemon.SdWatchdogEnabled(false)
	if err != nil || interval == 0 {
		ic.watchdogSdFailed(err)
		return
	}
	for {
		if config.Verbose {
			infoLog.Println("Sending systemd WATCHDOG=1")
		}
		sent, err = daemon.SdNotify(false, "WATCHDOG=1")
		if sent {
			if config.Verbose {
				infoLog.Println("WATCHDOG=1 successfully sent to systemd")
			}
		} else {
			ic.notifySdFailed(err)
			return
		}
		time.Sleep(interval / 2)
	}
}

func (config *configOptions) makeShardInsertHandler() gtm.ShardInsertHandler {
	return func(shardInfo *gtm.ShardInfo) (*mongo.Client, error) {
		shardURL := shardInfo.GetURL()
		infoLog.Printf("Adding shard found at %s\n", cleanMongoURL(shardURL))
		return config.dialMongo(shardURL)
	}
}

func buildPipe(config *configOptions) func(string, bool) ([]interface{}, error) {
	if pipePlugin != nil {
		return pipePlugin
	} else if len(pipeEnvs) > 0 {
		return func(ns string, changeEvent bool) ([]interface{}, error) {
			mux.Lock()
			defer mux.Unlock()
			nss := []string{"", ns}
			for _, ns := range nss {
				if env := pipeEnvs[ns]; env != nil {
					env.lock.Lock()
					defer env.lock.Unlock()
					val, err := env.VM.Call("module.exports", ns, ns, changeEvent)
					if err != nil {
						return nil, err
					}
					if strings.ToLower(val.Class()) == "array" {
						data, err := val.Export()
						if err != nil {
							return nil, err
						} else if data == val {
							return nil, errors.New("Exported pipeline function must return an array")
						} else {
							switch data.(type) {
							case []map[string]interface{}:
								ds := data.([]map[string]interface{})
								var is []interface{} = make([]interface{}, len(ds))
								for i, d := range ds {
									is[i] = deepExportValue(d)
								}
								return is, nil
							case []interface{}:
								ds := data.([]interface{})
								if len(ds) > 0 {
									errorLog.Fatalln("Pipeline function must return an array of objects")
								}
								return nil, nil
							default:
								errorLog.Fatalln("Pipeline function must return an array of objects")
							}
						}
					} else {
						return nil, errors.New("Exported pipeline function must return an array")
					}
				}
			}
			return nil, nil
		}
	}
	return nil
}

func (sh *sigHandler) start() {
	go func() {
		sigs := make(chan os.Signal, 1)
		signal.Notify(sigs, syscall.SIGINT, syscall.SIGTERM, syscall.SIGKILL)
		select {
		case <-sigs:
			// we never got started so simply exit
			os.Exit(0)
		case ic := <-sh.clientStartedC:
			<-sigs
			go func() {
				// forced shutdown on 2nd signal
				<-sigs
				infoLog.Println("Forcing shutdown, bye bye...")
				os.Exit(1)
			}()
			// we started processing events so do a clean shutdown
			ic.stopAllWorkers()
			ic.doneC <- 10
		}
	}()
}

func (ic *indexClient) startHTTPServer() {
	config := ic.config
	if config.EnableHTTPServer {
		ic.hsc = &httpServerCtx{
			bulk:       ic.bulk,
			config:     ic.config,
			statusReqC: ic.statusReqC,
		}
		ic.hsc.buildServer()
		go ic.hsc.serveHTTP()
	}
}

func (ic *indexClient) setupFileIndexing() {
	config := ic.config
	if config.IndexFiles {
		if len(config.FileNamespaces) == 0 {
			errorLog.Fatalln("File indexing is ON but no file namespaces are configured")
		}
		if err := ic.ensureFileMapping(); err != nil {
			errorLog.Fatalf("Unable to setup file indexing: %s", err)
		}
	}
}

func (ic *indexClient) setupBulk() {
	config := ic.config
	bulk, err := config.newBulkProcessor(ic.client)
	if err != nil {
		errorLog.Fatalf("Unable to start bulk processor: %s", err)
	}
	var bulkStats *elastic.BulkProcessor
	if config.IndexStats {
		bulkStats, err = config.newStatsBulkProcessor(ic.client)
		if err != nil {
			errorLog.Fatalf("Unable to start stats bulk processor: %s", err)
		}
	}
	ic.bulk = bulk
	ic.bulkStats = bulkStats
}

func (ic *indexClient) run() {
	ic.startNotify()
	ic.setupFileIndexing()
	ic.setupBulk()
	ic.startHTTPServer()
	ic.startCluster()
	ic.startRelate()
	ic.startIndex()
	ic.startDownload()
	ic.startPostProcess()
	ic.clusterWait()
	ic.startListen()
	ic.startReadWait()
	ic.startExpireCreds()
	ic.eventLoop()
}

func (ic *indexClient) startDownload() {
	for i := 0; i < ic.config.FileDownloaders; i++ {
		ic.fileWg.Add(1)
		go func() {
			defer ic.fileWg.Done()
			for op := range ic.fileC {
				if err := ic.addFileContent(op); err != nil {
					ic.processErr(err)
				}
				ic.indexC <- op
			}
		}()
	}
}

func (ic *indexClient) startPostProcess() {
	for i := 0; i < ic.config.PostProcessors; i++ {
		ic.processWg.Add(1)
		go func() {
			defer ic.processWg.Done()
			for op := range ic.processC {
				if err := ic.runProcessor(op); err != nil {
					ic.processErr(err)
				}
			}
		}()
	}
}

func (ic *indexClient) stopAllWorkers() {
	infoLog.Println("Stopping all workers")
	ic.gtmCtx.Stop()
	<-ic.opsConsumed
	close(ic.relateC)
	ic.relateWg.Wait()
	close(ic.fileC)
	ic.fileWg.Wait()
	close(ic.indexC)
	ic.indexWg.Wait()
	close(ic.processC)
	ic.processWg.Wait()
}

func (ic *indexClient) startReadWait() {
	if len(ic.config.DirectReadNs) > 0 || ic.config.ExitAfterDirectReads {
		go func() {
			ic.gtmCtx.DirectReadWg.Wait()
			infoLog.Println("Direct reads completed")
			if ic.config.Resume {
				ic.saveTimestampFromReplStatus()
			}
			if ic.config.DirectReadStateful && len(ic.config.DirectReadNs) > 0 {
				if err := ic.saveDirectReadNamespaces(); err != nil {
					errorLog.Printf("Error saving direct read state: %s", err)
				}
			}
			if ic.config.ExitAfterDirectReads {
				ic.stopAllWorkers()
				ic.doneC <- 30
			}
		}()
	}
}

func (ic *indexClient) startExpireCreds() {
	conf := ic.config
	ac := conf.AWSConnect
	if ac.forceExpireCreds() {
		duration, err := time.ParseDuration(ac.ForceExpire)
		if err != nil {
			errorLog.Fatalf("Error starting credential expiry: %s", err)
			return
		}
		go func() {
			ticker := time.NewTicker(duration)
			defer ticker.Stop()
			for range ticker.C {
				ac.creds.Expire()
				infoLog.Println("Force expired AWS credential")
			}
		}()
	}
	if ac.watchCreds() {
		watcher, err := fsnotify.NewWatcher()
		if err != nil {
			errorLog.Fatalf("Error starting file watcher: %s", err)
		}
		go func() {
			defer watcher.Close()
			for {
				select {
				case _, ok := <-watcher.Events:
					if !ok {
						return
					}
					ac.creds.Expire()
					infoLog.Println("File watcher expired AWS credential")
				case err, ok := <-watcher.Errors:
					if !ok {
						return
					}
					errorLog.Printf("Error watching path %s: %s", ac.watchFilePath(), err)
				}
			}
		}()
		err = watcher.Add(ac.watchFilePath())
		if err != nil {
			errorLog.Fatalf("Error adding file watcher for path %s: %s", ac.watchFilePath(), err)
		}
	}
}

func (ic *indexClient) dialShards() []*mongo.Client {
	var mongos []*mongo.Client
	// get the list of shard servers
	shardInfos := gtm.GetShards(ic.mongoConfig)
	if len(shardInfos) == 0 {
		errorLog.Fatalln("Shards enabled but none found in config.shards collection")
	}
	// add each shard server to the sync list
	for _, shardInfo := range shardInfos {
		shardURL := shardInfo.GetURL()
		infoLog.Printf("Adding shard found at %s\n", cleanMongoURL(shardURL))
		shard, err := ic.config.dialMongo(shardURL)
		if err != nil {
			errorLog.Fatalf("Unable to connect to mongodb shard using URL %s: %s", cleanMongoURL(shardURL), err)
		}
		mongos = append(mongos, shard)
	}
	return mongos
}

func (ic *indexClient) buildTokenGen() gtm.ResumeTokenGenenerator {
	config := ic.config
	var token gtm.ResumeTokenGenenerator
	if !config.Resume || (config.ResumeStrategy != tokenResumeStrategy) {
		return token
	}
	token = func(client *mongo.Client, streamID string, options *gtm.Options) (interface{}, error) {
		var t interface{} = nil
		var err error
		col := client.Database(config.ConfigDatabaseName).Collection("tokens")
		result := col.FindOne(context.Background(), bson.M{
			"resumeName": config.ResumeName,
			"streamID":   streamID,
		})
		if err = result.Err(); err == nil {
			doc := make(map[string]interface{})
			if err = result.Decode(&doc); err == nil {
				t = doc["token"]
				if t != nil {
					infoLog.Printf("Resuming stream '%s' from collection %s.tokens using resume name '%s'",
						streamID, config.ConfigDatabaseName, config.ResumeName)
				}
			}
		}
		return t, err
	}
	return token
}

func (ic *indexClient) buildTimestampGen() gtm.TimestampGenerator {
	var after gtm.TimestampGenerator
	config := ic.config
	if config.ResumeStrategy != timestampResumeStrategy {
		return after
	}
	if config.Replay {
		after = func(client *mongo.Client, options *gtm.Options) (primitive.Timestamp, error) {
			ts, _ := gtm.FirstOpTimestamp(client, options)
			// add ten seconds as oldest items often fall off the oplog
			ts.T += 10
			ts.I = 0
			infoLog.Printf("Replaying from timestamp %+v", ts)
			return ts, nil
		}
	} else if config.ResumeFromTimestamp != 0 {
		after = func(client *mongo.Client, options *gtm.Options) (primitive.Timestamp, error) {
			return primitive.Timestamp{
				T: uint32(config.ResumeFromTimestamp >> 32),
				I: uint32(config.ResumeFromTimestamp),
			}, nil
		}
	} else if config.Resume {
		after = func(client *mongo.Client, options *gtm.Options) (primitive.Timestamp, error) {
			var ts primitive.Timestamp
			var err error
			col := client.Database(config.ConfigDatabaseName).Collection("monstache")
			result := col.FindOne(context.Background(), bson.M{
				"_id": config.ResumeName,
			})
			if err = result.Err(); err == nil {
				doc := make(map[string]interface{})
				if err = result.Decode(&doc); err == nil {
					if doc["ts"] != nil {
						ts = doc["ts"].(primitive.Timestamp)
						ts.I++
					}
				}
			}
			if ts.T == 0 {
				ts, _ = gtm.LastOpTimestamp(client, options)
			}
			infoLog.Printf("Resuming from timestamp %+v", ts)
			return ts, nil
		}
	}
	return after
}

func (ic *indexClient) buildConnections() []*mongo.Client {
	var mongos []*mongo.Client
	var err error
	config := ic.config
	if config.readShards() {
		// if we have a config server URL then we are running in a sharded cluster
		ic.mongoConfig, err = config.dialMongo(config.MongoConfigURL)
		if err != nil {
			errorLog.Fatalf("Unable to connect to mongodb config server using URL %s: %s",
				cleanMongoURL(config.MongoConfigURL), err)
		}
		mongos = ic.dialShards()
	} else {
		mongos = append(mongos, ic.mongo)
	}
	return mongos
}

func (ic *indexClient) buildFilterChain() []gtm.OpFilter {
	config := ic.config
	filterChain := []gtm.OpFilter{notMonstache(config), notSystem, notChunks}
	if config.readShards() {
		filterChain = append(filterChain, notConfig)
	}
	if config.NsRegex != "" {
		filterChain = append(filterChain, filterWithRegex(config.NsRegex))
	}
	if config.NsDropRegex != "" {
		filterChain = append(filterChain, filterDropWithRegex(config.NsDropRegex))
	}
	if config.NsExcludeRegex != "" {
		filterChain = append(filterChain, filterInverseWithRegex(config.NsExcludeRegex))
	}
	if config.NsDropExcludeRegex != "" {
		filterChain = append(filterChain, filterDropInverseWithRegex(config.NsDropExcludeRegex))
	}
	return filterChain
}

func (ic *indexClient) buildFilterArray() []gtm.OpFilter {
	config := ic.config
	filterArray := []gtm.OpFilter{}
	var pluginFilter gtm.OpFilter
	if config.Worker != "" {
		workerFilter, err := consistent.ConsistentHashFilter(config.Worker, config.Workers)
		if err != nil {
			errorLog.Fatalln(err)
		}
		filterArray = append(filterArray, workerFilter)
	} else if config.Workers != nil {
		errorLog.Fatalln("Workers configured but this worker is undefined. worker must be set to one of the workers.")
	}
	if filterPlugin != nil {
		pluginFilter = filterWithPlugin()
		filterArray = append(filterArray, pluginFilter)
	} else if len(filterEnvs) > 0 {
		pluginFilter = filterWithScript()
		filterArray = append(filterArray, pluginFilter)
	}
	if pluginFilter != nil {
		ic.filter = pluginFilter
	}
	return filterArray
}

func (ic *indexClient) buildDynamicDirectReadNs(filter gtm.OpFilter) (names []string) {
	client, config := ic.mongo, ic.config
	if config.DirectReadExcludeRegex != "" {
		filter = gtm.ChainOpFilters(filterInverseWithRegex(config.DirectReadExcludeRegex), filter)
	}
	dbs, err := client.ListDatabaseNames(context.Background(), bson.M{})
	if err != nil {
		errorLog.Fatalf("Failed to read database names for dynamic direct reads: %s", err)
	}
	for _, d := range dbs {
		if config.ignoreDatabaseForDirectReads(d) {
			continue
		}
		db := client.Database(d)
		cols, err := db.ListCollectionNames(context.Background(), bson.M{})
		if err != nil {
			errorLog.Fatalf("Failed to read db %s collection names for dynamic direct reads: %s", d, err)
			return
		}
		for _, c := range cols {
			if config.ignoreCollectionForDirectReads(c) {
				continue
			}
			ns := strings.Join([]string{d, c}, ".")
			if filter(&gtm.Op{Namespace: ns}) {
				names = append(names, ns)
			} else {
				infoLog.Printf("Excluding collection [%s] for dynamic direct reads", ns)
			}
		}
	}
	if len(names) == 0 {
		warnLog.Println("Dynamic direct read candidates: NONE")
	} else {
		infoLog.Printf("Dynamic direct read candidates: %v", names)
	}
	return
}

func (ic *indexClient) parseBufferDuration() time.Duration {
	config := ic.config
	gtmBufferDuration, err := time.ParseDuration(config.GtmSettings.BufferDuration)
	if err != nil {
		errorLog.Fatalf("Unable to parse gtm buffer duration %s: %s",
			config.GtmSettings.BufferDuration, err)
	}
	return gtmBufferDuration
}

func (ic *indexClient) parseMaxAwaitTime() time.Duration {
	config := ic.config
	var maxAwaitTime time.Duration
	if config.GtmSettings.MaxAwaitTime != "" {
		var err error
		maxAwaitTime, err = time.ParseDuration(config.GtmSettings.MaxAwaitTime)
		if err != nil {
			errorLog.Fatalf("Unable to parse gtm max await time %s: %s",
				config.GtmSettings.MaxAwaitTime, err)

		}
	}
	return maxAwaitTime
}

func (ic *indexClient) buildGtmOptions() *gtm.Options {
	var nsFilter, filter, directReadFilter gtm.OpFilter
	config := ic.config
	filterChain := ic.buildFilterChain()
	filterArray := ic.buildFilterArray()
	nsFilter = gtm.ChainOpFilters(filterChain...)
	filter = gtm.ChainOpFilters(filterArray...)
	directReadFilter = gtm.ChainOpFilters(filterArray...)
	after := ic.buildTimestampGen()
	token := ic.buildTokenGen()
	if config.dynamicDirectReadList() {
		config.DirectReadNs = ic.buildDynamicDirectReadNs(nsFilter)
	}
	if config.DirectReadStateful {
		var err error
		config.DirectReadNs, err = ic.filterDirectReadNamespaces(config.DirectReadNs)
		if err != nil {
			errorLog.Fatalf("Error retrieving direct read state: %s", err)
		}
	}
	gtmOpts := &gtm.Options{
		After:               after,
		Token:               token,
		Filter:              filter,
		NamespaceFilter:     nsFilter,
		OpLogDisabled:       config.EnableOplog == false,
		OpLogDatabaseName:   config.MongoOpLogDatabaseName,
		OpLogCollectionName: config.MongoOpLogCollectionName,
		ChannelSize:         config.GtmSettings.ChannelSize,
		Ordering:            gtm.AnyOrder,
		WorkerCount:         10,
		BufferDuration:      ic.parseBufferDuration(),
		BufferSize:          config.GtmSettings.BufferSize,
		DirectReadNs:        config.DirectReadNs,
		DirectReadSplitMax:  int32(config.DirectReadSplitMax),
		DirectReadConcur:    config.DirectReadConcur,
		DirectReadNoTimeout: config.DirectReadNoTimeout,
		DirectReadFilter:    directReadFilter,
		Log:                 infoLog,
		Pipe:                buildPipe(config),
		ChangeStreamNs:      config.ChangeStreamNs,
		DirectReadBounded:   config.DirectReadBounded,
		MaxAwaitTime:        ic.parseMaxAwaitTime(),
	}
	return gtmOpts
}

func (ic *indexClient) startListen() {
	config := ic.config
	gtmOpts := ic.buildGtmOptions()
	ic.gtmCtx = gtm.StartMulti(ic.buildConnections(), gtmOpts)
	if config.readShards() && !config.DisableChangeEvents {
		ic.gtmCtx.AddShardListener(ic.mongoConfig, gtmOpts, config.makeShardInsertHandler())
	}
}

func (ic *indexClient) clusterWait() {
	if ic.config.ClusterName != "" {
		if ic.enabled {
			infoLog.Printf("Starting work for cluster %s", ic.config.ClusterName)
		} else {
			infoLog.Printf("Pausing work for cluster %s", ic.config.ClusterName)
			ic.waitEnabled()
		}
	}
}

func (ic *indexClient) hasNewEvents() bool {
	if ic.lastTs.T > ic.lastTsSaved.T ||
		(ic.lastTs.T == ic.lastTsSaved.T && ic.lastTs.I > ic.lastTsSaved.I) {
		return true
	}
	return false
}

func (ic *indexClient) nextTokens() {
	if ic.hasNewEvents() {
		ic.bulk.Flush()
		if err := ic.saveTokens(); err == nil {
			ic.lastTsSaved = ic.lastTs
		} else {
			ic.processErr(err)
		}
	}
}

func (ic *indexClient) nextTimestamp() {
	if ic.hasNewEvents() {
		ic.bulk.Flush()
		if err := ic.saveTimestamp(); err == nil {
			ic.lastTsSaved = ic.lastTs
		} else {
			ic.processErr(err)
		}
	}
}

func (ic *indexClient) nextStats() {
	if ic.config.IndexStats {
		if err := ic.doIndexStats(); err != nil {
			errorLog.Printf("Error indexing statistics: %s", err)
		}
	} else {
		stats, err := json.Marshal(ic.bulk.Stats())
		if err != nil {
			errorLog.Printf("Unable to log statistics: %s", err)
		} else {
			statsLog.Println(string(stats))
		}
	}
}

func (ic *indexClient) waitEnabled() {
	var err error
	heartBeat := time.NewTicker(10 * time.Second)
	defer heartBeat.Stop()
	wait := true
	for wait {
		select {
		case req := <-ic.statusReqC:
			req.responseC <- nil
		case <-heartBeat.C:
			ic.enabled, err = ic.enableProcess()
			if err != nil {
				ic.processErr(err)
			}
			if ic.enabled {
				wait = false
				infoLog.Printf("Resuming work for cluster %s", ic.config.ClusterName)
			}
		}
	}
}

func (ic *indexClient) nextHeartbeat() {
	var err error
	if ic.enabled {
		ic.enabled, err = ic.ensureEnabled()
		if err != nil {
			ic.processErr(err)
		}
		if !ic.enabled {
			infoLog.Printf("Pausing work for cluster %s", ic.config.ClusterName)
			ic.pauseWork()
		}
	} else {
		ic.enabled, err = ic.enableProcess()
		if err != nil {
			ic.processErr(err)
		}
		if ic.enabled {
			infoLog.Printf("Resuming work for cluster %s", ic.config.ClusterName)
			ic.resumeWork()
		}
	}
}

func (ic *indexClient) eventLoop() {
	var err error
	var allOpsVisited bool
	timestampTicker := time.NewTicker(10 * time.Second)
	if ic.config.Resume == false {
		timestampTicker.Stop()
	}
	heartBeat := time.NewTicker(10 * time.Second)
	if ic.config.ClusterName == "" {
		heartBeat.Stop()
	}
	statsTimeout := time.Duration(30) * time.Second
	if ic.config.StatsDuration != "" {
		statsTimeout, _ = time.ParseDuration(ic.config.StatsDuration)
	}
	printStats := time.NewTicker(statsTimeout)
	if ic.config.Stats == false {
		printStats.Stop()
	}
	infoLog.Println("Listening for events")
	ic.sigH.clientStartedC <- ic
	for {
		select {
		case timeout := <-ic.doneC:
			ic.enabled = false
			ic.shutdown(timeout)
			return
		case <-timestampTicker.C:
			if !ic.enabled {
				break
			}
			if ic.config.ResumeStrategy == tokenResumeStrategy {
				ic.nextTokens()
			} else {
				ic.nextTimestamp()
			}
		case <-heartBeat.C:
			if ic.config.ClusterName == "" {
				break
			}
			ic.nextHeartbeat()
		case <-printStats.C:
			if !ic.enabled {
				break
			}
			ic.nextStats()
		case req := <-ic.statusReqC:
			enabled, lastTs := ic.enabled, ic.lastTs
			statusResp := &statusResponse{
				enabled: enabled,
				lastTs:  lastTs,
			}
			req.responseC <- statusResp
		case err = <-ic.gtmCtx.ErrC:
			if err == nil {
				break
			}
			ic.processErr(err)
		case op, open := <-ic.gtmCtx.OpC:
			if !ic.enabled {
				break
			}
			if op == nil {
				if !open && !allOpsVisited {
					allOpsVisited = true
					ic.opsConsumed <- true
				}
				break
			}
			if op.IsSourceOplog() {
				ic.lastTs = op.Timestamp
				if ic.config.ResumeStrategy == tokenResumeStrategy {
					ic.tokens[op.ResumeToken.StreamID] = op.ResumeToken.ResumeToken
				}
			}
			if err = ic.routeOp(op); err != nil {
				ic.processErr(err)
			}
		}
	}
}

func (ic *indexClient) startIndex() {
	for i := 0; i < 5; i++ {
		ic.indexWg.Add(1)
		go func() {
			defer ic.indexWg.Done()
			for op := range ic.indexC {
				if err := ic.doIndex(op); err != nil {
					ic.processErr(err)
				}
			}
		}()
	}
}

func (ic *indexClient) startRelate() {
	if len(ic.config.Relate) > 0 {
		for i := 0; i < ic.config.RelateThreads; i++ {
			ic.relateWg.Add(1)
			go func() {
				defer ic.relateWg.Done()
				for op := range ic.relateC {
					if err := ic.processRelated(op); err != nil {
						ic.processErr(err)
					}
				}
			}()
		}
	}
}

func (ic *indexClient) startCluster() {
	if ic.config.ClusterName != "" {
		var err error
		if err = ic.ensureClusterTTL(); err == nil {
			infoLog.Printf("Joined cluster %s", ic.config.ClusterName)
		} else {
			errorLog.Fatalf("Unable to enable cluster mode: %s", err)
		}
		ic.enabled, err = ic.enableProcess()
		if err != nil {
			errorLog.Fatalf("Unable to determine enabled cluster process: %s", err)
		}
	}
}

func (ic *indexClient) closeClient() {
	if ic.mongo != nil && ic.config.ClusterName != "" {
		ic.resetClusterState()
	}
	if ic.hsc != nil {
		ic.hsc.shutdown = true
		ic.hsc.httpServer.Shutdown(context.Background())
	}
	if ic.bulk != nil {
		ic.bulk.Close()
	}
	if ic.bulkStats != nil {
		ic.bulkStats.Close()
	}
	close(ic.closeC)
}

func (ic *indexClient) shutdown(timeout int) {
	infoLog.Println("Shutting down")
	go ic.closeClient()
	doneC := make(chan bool)
	go func() {
		closeT := time.NewTimer(time.Duration(timeout) * time.Second)
		defer closeT.Stop()
		done := false
		for !done {
			select {
			case <-ic.closeC:
				done = true
				close(doneC)
			case <-closeT.C:
				done = true
				close(doneC)
			}
		}
	}()
	<-doneC
	os.Exit(exitStatus)
}

func getBuildInfo(client *mongo.Client) (bi *buildInfo, err error) {
	db := client.Database("admin")
	result := db.RunCommand(context.Background(), bson.M{
		"buildInfo": 1,
	})
	if err = result.Err(); err == nil {
		bi = &buildInfo{}
		err = result.Decode(bi)
	}
	return
}

func (ic *indexClient) saveTimestampFromServerStatus() {
	var err error
	db := ic.mongo.Database("admin")
	result := db.RunCommand(context.Background(), bson.M{
		"serverStatus": 1,
	})
	if err = result.Err(); err == nil {
		doc := &bsonx.Doc{}
		if err = result.Decode(doc); err == nil {
			var elem bsonx.Val
			elem, err = doc.LookupErr("operationTime")
			if err != nil {
				ic.processErr(err)
				return
			}
			if elem.Type() != bson.TypeTimestamp {
				err = fmt.Errorf("incorrect type for 'operationTime'. got %v. want %v", elem.Type(), bson.TypeTimestamp)
				ic.processErr(err)
				return
			}
			ic.lastTs = elem.Interface().(primitive.Timestamp)
			if err = ic.saveTimestamp(); err != nil {
				ic.processErr(err)
			}
		} else {
			ic.processErr(err)
		}
	} else {
		ic.processErr(err)
	}
	return
}

func (ic *indexClient) saveTimestampFromReplStatus() {
	if rs, err := gtm.GetReplStatus(ic.mongo); err == nil {
		if ic.lastTs, err = rs.GetLastCommitted(); err == nil {
			if err = ic.saveTimestamp(); err != nil {
				ic.processErr(err)
			}
		} else {
			ic.processErr(err)
		}
	} else {
		ic.saveTimestampFromServerStatus()
	}
}

func mustConfig() *configOptions {
	config := &configOptions{
		GtmSettings: gtmDefaultSettings(),
		LogRotate:   logRotateDefaults(),
	}
	config.parseCommandLineFlags()
	if config.Version {
		fmt.Println(version)
		os.Exit(0)
	}
	config.build()
	if config.Print {
		config.dump()
		os.Exit(0)
	}
	config.setupLogging()
	config.validate()
	return config
}

func validateFeatures(config *configOptions, mongoInfo *buildInfo) {
	if len(mongoInfo.VersionArray) < 2 {
		return
	}
	const featErr1 = "Change streams are not supported by the server before version 3.6 (see enable-oplog)"
	const featErr2 = "Resuming streams using timestamps requires server version 4.0 or greater (see resume-strategy)"
	const featErr3 = "A token based resume strategy is only supported for server version 3.6 or greater"
	major, minor := mongoInfo.VersionArray[0], mongoInfo.VersionArray[1]
	streamsSupported := major > 3 || (major == 3 && minor >= 6)
	startAtOperationTimeSupported := major >= 4
	streamsConfigured := len(config.ChangeStreamNs) > 0
	if streamsConfigured && !streamsSupported {
		errorLog.Println(featErr1)
	}
	if config.ResumeStrategy == timestampResumeStrategy {
		if streamsConfigured && !startAtOperationTimeSupported {
			errorLog.Println(featErr2)
		}
	} else if config.ResumeStrategy == tokenResumeStrategy {
		if !streamsSupported {
			errorLog.Println(featErr3)
		}
	}
	if config.ResumeFromTimestamp > 0 {
		if streamsConfigured && !startAtOperationTimeSupported {
			errorLog.Println(featErr2)
		}
	}
}

func buildMongoClient(config *configOptions) *mongo.Client {
	mongoClient, err := config.dialMongo(config.MongoURL)
	if err != nil {
		errorLog.Fatalf("Unable to connect to MongoDB using URL %s: %s",
			cleanMongoURL(config.MongoURL), err)
	}
	infoLog.Printf("Started monstache version %s", version)
	infoLog.Printf("Go version %s", runtime.Version())
	infoLog.Printf("MongoDB go driver %s", mongoversion.Driver)
	infoLog.Printf("Elasticsearch go driver %s", elastic.Version)
	if mongoInfo, err := getBuildInfo(mongoClient); err == nil {
		infoLog.Printf("Successfully connected to MongoDB version %s", mongoInfo.Version)
		validateFeatures(config, mongoInfo)
	} else {
		infoLog.Println("Successfully connected to MongoDB")
	}
	return mongoClient
}

func buildElasticClient(config *configOptions) *elastic.Client {
	elasticClient, err := config.newElasticClient()
	if err != nil {
		errorLog.Fatalf("Unable to create Elasticsearch client: %s", err)
	}
	if config.ElasticVersion == "" {
		if err := config.testElasticsearchConn(elasticClient); err != nil {
			errorLog.Fatalf("Unable to validate connection to Elasticsearch: %s", err)
		}
	} else {
		if err := config.parseElasticsearchVersion(config.ElasticVersion); err != nil {
			errorLog.Fatalf("Elasticsearch version must conform to major.minor.fix: %s", err)
		}
	}
	return elasticClient
}

func main() {

	config := mustConfig()

	sh := &sigHandler{
		clientStartedC: make(chan *indexClient),
	}
	sh.start()

	mongoClient := buildMongoClient(config)
	loadBuiltinFunctions(mongoClient, config)

	elasticClient := buildElasticClient(config)

	ic := &indexClient{
		config:      config,
		mongo:       mongoClient,
		client:      elasticClient,
		fileWg:      &sync.WaitGroup{},
		indexWg:     &sync.WaitGroup{},
		processWg:   &sync.WaitGroup{},
		relateWg:    &sync.WaitGroup{},
		opsConsumed: make(chan bool),
		closeC:      make(chan bool),
		doneC:       make(chan int),
		enabled:     true,
		indexC:      make(chan *gtm.Op),
		processC:    make(chan *gtm.Op),
		fileC:       make(chan *gtm.Op),
		relateC:     make(chan *gtm.Op, config.RelateBuffer),
		statusReqC:  make(chan *statusRequest),
		sigH:        sh,
		tokens:      bson.M{},
	}

	ic.run()
}<|MERGE_RESOLUTION|>--- conflicted
+++ resolved
@@ -751,36 +751,6 @@
 	return opIDStr
 }
 
-<<<<<<< HEAD
-// This function recursively passes though a map and finds all otto.Value, that could be exported
-/// This is necessary in case, when you need to export any arrays from javascript to golang
-func exportOttoValues(obj map[string]interface{}) (map[string]interface{}) {
-	var obj2 = make(map[string]interface{})
-
-	for k := range obj {
-		switch obj[k].(type) {
-		case otto.Value:
-			exportedValue, err := obj[k].(otto.Value).Export()
-
-			if err == nil {
-				obj2[k] = exportedValue
-			} else {
-				obj2[k] = obj[k]
-			}
-		case map[string]interface {}:
-			obj2[k] = exportOttoValues(obj[k].(map[string]interface{}))
-		default:
-			obj2[k] = obj[k]
-		}
-	}
-
-	return obj2;
-}
-
-func mapDataJavascript(op *gtm.Op) error {
-	if mapEnvs == nil {
-		return nil
-=======
 func convertSliceJavascript(a []interface{}) []interface{} {
 	var avs []interface{}
 	for _, av := range a {
@@ -911,7 +881,6 @@
 		b = deepExportSlice(t)
 	default:
 		b = a
->>>>>>> d87c70c4
 	}
 	return
 }
@@ -958,19 +927,13 @@
 		}
 		if strings.ToLower(val.Class()) == "object" {
 			data, err := val.Export()
-			data = exportOttoValues(data.(map[string]interface{}))
-
 			if err != nil {
 				return err
 			} else if data == val {
 				return errors.New("Exported function must return an object")
 			} else {
-<<<<<<< HEAD
-				op.Data = exportOttoValues(data.(map[string]interface{}))
-=======
 				dm := data.(map[string]interface{})
 				op.Data = deepExportMap(dm)
->>>>>>> d87c70c4
 			}
 		} else {
 			indexed, err := val.ToBoolean()
